--- conflicted
+++ resolved
@@ -132,17 +132,12 @@
 /* fpstate-related functions which are exported to KVM */
 extern void fpstate_clear_xstate_component(struct fpstate *fps, unsigned int xfeature);
 
-<<<<<<< HEAD
-=======
 extern u64 xstate_get_guest_group_perm(void);
 
->>>>>>> 754e0b0e
 /* KVM specific functions */
 extern bool fpu_alloc_guest_fpstate(struct fpu_guest *gfpu);
 extern void fpu_free_guest_fpstate(struct fpu_guest *gfpu);
 extern int fpu_swap_kvm_fpstate(struct fpu_guest *gfpu, bool enter_guest);
-<<<<<<< HEAD
-=======
 extern int fpu_enable_guest_xfd_features(struct fpu_guest *guest_fpu, u64 xfeatures);
 
 #ifdef CONFIG_X86_64
@@ -152,7 +147,6 @@
 static inline void fpu_update_guest_xfd(struct fpu_guest *guest_fpu, u64 xfd) { }
 static inline void fpu_sync_guest_vmexit_xfd_state(void) { }
 #endif
->>>>>>> 754e0b0e
 
 extern void fpu_copy_guest_fpstate_to_uabi(struct fpu_guest *gfpu, void *buf, unsigned int size, u32 pkru);
 extern int fpu_copy_uabi_to_guest_fpstate(struct fpu_guest *gfpu, const void *buf, u64 xcr0, u32 *vpkru);
