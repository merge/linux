/*
 * arch/arm64/include/asm/cpucaps.h
 *
 * Copyright (C) 2016 ARM Ltd.
 *
 * This program is free software: you can redistribute it and/or modify
 * it under the terms of the GNU General Public License version 2 as
 * published by the Free Software Foundation.
 *
 * This program is distributed in the hope that it will be useful,
 * but WITHOUT ANY WARRANTY; without even the implied warranty of
 * MERCHANTABILITY or FITNESS FOR A PARTICULAR PURPOSE.  See the
 * GNU General Public License for more details.
 *
 * You should have received a copy of the GNU General Public License
 * along with this program.  If not, see <http://www.gnu.org/licenses/>.
 */
#ifndef __ASM_CPUCAPS_H
#define __ASM_CPUCAPS_H

#define ARM64_WORKAROUND_CLEAN_CACHE		0
#define ARM64_WORKAROUND_DEVICE_LOAD_ACQUIRE	1
#define ARM64_WORKAROUND_845719			2
#define ARM64_HAS_SYSREG_GIC_CPUIF		3
#define ARM64_HAS_PAN				4
#define ARM64_HAS_LSE_ATOMICS			5
#define ARM64_WORKAROUND_CAVIUM_23154		6
#define ARM64_WORKAROUND_834220			7
#define ARM64_HAS_NO_HW_PREFETCH		8
#define ARM64_HAS_UAO				9
#define ARM64_ALT_PAN_NOT_UAO			10
#define ARM64_HAS_VIRT_HOST_EXTN		11
#define ARM64_WORKAROUND_CAVIUM_27456		12
#define ARM64_HAS_32BIT_EL0			13
#define ARM64_HARDEN_EL2_VECTORS		14
#define ARM64_HAS_CNP				15
#define ARM64_HAS_NO_FPSIMD			16
#define ARM64_WORKAROUND_REPEAT_TLBI		17
#define ARM64_WORKAROUND_QCOM_FALKOR_E1003	18
#define ARM64_WORKAROUND_858921			19
#define ARM64_WORKAROUND_CAVIUM_30115		20
#define ARM64_HAS_DCPOP				21
#define ARM64_SVE				22
#define ARM64_UNMAP_KERNEL_AT_EL0		23
#define ARM64_HARDEN_BRANCH_PREDICTOR		24
#define ARM64_HAS_RAS_EXTN			25
#define ARM64_WORKAROUND_843419			26
#define ARM64_HAS_CACHE_IDC			27
#define ARM64_HAS_CACHE_DIC			28
#define ARM64_HW_DBM				29
#define ARM64_SSBD				30
#define ARM64_MISMATCHED_CACHE_TYPE		31
#define ARM64_HAS_STAGE2_FWB			32
#define ARM64_HAS_CRC32				33
#define ARM64_SSBS				34
#define ARM64_WORKAROUND_1188873		35
#define ARM64_HAS_SB				36
#define ARM64_WORKAROUND_1165522		37
#define ARM64_HAS_ADDRESS_AUTH_ARCH		38
#define ARM64_HAS_ADDRESS_AUTH_IMP_DEF		39
#define ARM64_HAS_GENERIC_AUTH_ARCH		40
#define ARM64_HAS_GENERIC_AUTH_IMP_DEF		41
#define ARM64_HAS_IRQ_PRIO_MASKING		42
<<<<<<< HEAD

#define ARM64_NCAPS				43
=======
#define ARM64_HAS_DCPODP			43

#define ARM64_NCAPS				44
>>>>>>> b33f9088

#endif /* __ASM_CPUCAPS_H */<|MERGE_RESOLUTION|>--- conflicted
+++ resolved
@@ -61,13 +61,8 @@
 #define ARM64_HAS_GENERIC_AUTH_ARCH		40
 #define ARM64_HAS_GENERIC_AUTH_IMP_DEF		41
 #define ARM64_HAS_IRQ_PRIO_MASKING		42
-<<<<<<< HEAD
-
-#define ARM64_NCAPS				43
-=======
 #define ARM64_HAS_DCPODP			43
 
 #define ARM64_NCAPS				44
->>>>>>> b33f9088
 
 #endif /* __ASM_CPUCAPS_H */