// SPDX-License-Identifier: GPL-2.0+
/*
 *  Freescale lpuart serial port driver
 *
 *  Copyright 2012-2014 Freescale Semiconductor, Inc.
 */

#include <linux/clk.h>
#include <linux/console.h>
#include <linux/delay.h>
#include <linux/dma-mapping.h>
#include <linux/dmaengine.h>
#include <linux/dmapool.h>
#include <linux/io.h>
#include <linux/irq.h>
#include <linux/module.h>
#include <linux/of.h>
#include <linux/of_device.h>
#include <linux/of_dma.h>
#include <linux/serial_core.h>
#include <linux/slab.h>
#include <linux/tty_flip.h>

/* All registers are 8-bit width */
#define UARTBDH			0x00
#define UARTBDL			0x01
#define UARTCR1			0x02
#define UARTCR2			0x03
#define UARTSR1			0x04
#define UARTCR3			0x06
#define UARTDR			0x07
#define UARTCR4			0x0a
#define UARTCR5			0x0b
#define UARTMODEM		0x0d
#define UARTPFIFO		0x10
#define UARTCFIFO		0x11
#define UARTSFIFO		0x12
#define UARTTWFIFO		0x13
#define UARTTCFIFO		0x14
#define UARTRWFIFO		0x15

#define UARTBDH_LBKDIE		0x80
#define UARTBDH_RXEDGIE		0x40
#define UARTBDH_SBR_MASK	0x1f

#define UARTCR1_LOOPS		0x80
#define UARTCR1_RSRC		0x20
#define UARTCR1_M		0x10
#define UARTCR1_WAKE		0x08
#define UARTCR1_ILT		0x04
#define UARTCR1_PE		0x02
#define UARTCR1_PT		0x01

#define UARTCR2_TIE		0x80
#define UARTCR2_TCIE		0x40
#define UARTCR2_RIE		0x20
#define UARTCR2_ILIE		0x10
#define UARTCR2_TE		0x08
#define UARTCR2_RE		0x04
#define UARTCR2_RWU		0x02
#define UARTCR2_SBK		0x01

#define UARTSR1_TDRE		0x80
#define UARTSR1_TC		0x40
#define UARTSR1_RDRF		0x20
#define UARTSR1_IDLE		0x10
#define UARTSR1_OR		0x08
#define UARTSR1_NF		0x04
#define UARTSR1_FE		0x02
#define UARTSR1_PE		0x01

#define UARTCR3_R8		0x80
#define UARTCR3_T8		0x40
#define UARTCR3_TXDIR		0x20
#define UARTCR3_TXINV		0x10
#define UARTCR3_ORIE		0x08
#define UARTCR3_NEIE		0x04
#define UARTCR3_FEIE		0x02
#define UARTCR3_PEIE		0x01

#define UARTCR4_MAEN1		0x80
#define UARTCR4_MAEN2		0x40
#define UARTCR4_M10		0x20
#define UARTCR4_BRFA_MASK	0x1f
#define UARTCR4_BRFA_OFF	0

#define UARTCR5_TDMAS		0x80
#define UARTCR5_RDMAS		0x20

#define UARTMODEM_RXRTSE	0x08
#define UARTMODEM_TXRTSPOL	0x04
#define UARTMODEM_TXRTSE	0x02
#define UARTMODEM_TXCTSE	0x01

#define UARTPFIFO_TXFE		0x80
#define UARTPFIFO_FIFOSIZE_MASK	0x7
#define UARTPFIFO_TXSIZE_OFF	4
#define UARTPFIFO_RXFE		0x08
#define UARTPFIFO_RXSIZE_OFF	0

#define UARTCFIFO_TXFLUSH	0x80
#define UARTCFIFO_RXFLUSH	0x40
#define UARTCFIFO_RXOFE		0x04
#define UARTCFIFO_TXOFE		0x02
#define UARTCFIFO_RXUFE		0x01

#define UARTSFIFO_TXEMPT	0x80
#define UARTSFIFO_RXEMPT	0x40
#define UARTSFIFO_RXOF		0x04
#define UARTSFIFO_TXOF		0x02
#define UARTSFIFO_RXUF		0x01

/* 32-bit global registers only for i.MX7ULP/i.MX8x
 * Used to reset all internal logic and registers, except the Global Register.
 */
#define UART_GLOBAL		0x8

/* 32-bit register definition */
#define UARTBAUD		0x00
#define UARTSTAT		0x04
#define UARTCTRL		0x08
#define UARTDATA		0x0C
#define UARTMATCH		0x10
#define UARTMODIR		0x14
#define UARTFIFO		0x18
#define UARTWATER		0x1c

#define UARTBAUD_MAEN1		0x80000000
#define UARTBAUD_MAEN2		0x40000000
#define UARTBAUD_M10		0x20000000
#define UARTBAUD_TDMAE		0x00800000
#define UARTBAUD_RDMAE		0x00200000
#define UARTBAUD_MATCFG		0x00400000
#define UARTBAUD_BOTHEDGE	0x00020000
#define UARTBAUD_RESYNCDIS	0x00010000
#define UARTBAUD_LBKDIE		0x00008000
#define UARTBAUD_RXEDGIE	0x00004000
#define UARTBAUD_SBNS		0x00002000
#define UARTBAUD_SBR		0x00000000
#define UARTBAUD_SBR_MASK	0x1fff
#define UARTBAUD_OSR_MASK       0x1f
#define UARTBAUD_OSR_SHIFT      24

#define UARTSTAT_LBKDIF		0x80000000
#define UARTSTAT_RXEDGIF	0x40000000
#define UARTSTAT_MSBF		0x20000000
#define UARTSTAT_RXINV		0x10000000
#define UARTSTAT_RWUID		0x08000000
#define UARTSTAT_BRK13		0x04000000
#define UARTSTAT_LBKDE		0x02000000
#define UARTSTAT_RAF		0x01000000
#define UARTSTAT_TDRE		0x00800000
#define UARTSTAT_TC		0x00400000
#define UARTSTAT_RDRF		0x00200000
#define UARTSTAT_IDLE		0x00100000
#define UARTSTAT_OR		0x00080000
#define UARTSTAT_NF		0x00040000
#define UARTSTAT_FE		0x00020000
#define UARTSTAT_PE		0x00010000
#define UARTSTAT_MA1F		0x00008000
#define UARTSTAT_M21F		0x00004000

#define UARTCTRL_R8T9		0x80000000
#define UARTCTRL_R9T8		0x40000000
#define UARTCTRL_TXDIR		0x20000000
#define UARTCTRL_TXINV		0x10000000
#define UARTCTRL_ORIE		0x08000000
#define UARTCTRL_NEIE		0x04000000
#define UARTCTRL_FEIE		0x02000000
#define UARTCTRL_PEIE		0x01000000
#define UARTCTRL_TIE		0x00800000
#define UARTCTRL_TCIE		0x00400000
#define UARTCTRL_RIE		0x00200000
#define UARTCTRL_ILIE		0x00100000
#define UARTCTRL_TE		0x00080000
#define UARTCTRL_RE		0x00040000
#define UARTCTRL_RWU		0x00020000
#define UARTCTRL_SBK		0x00010000
#define UARTCTRL_MA1IE		0x00008000
#define UARTCTRL_MA2IE		0x00004000
#define UARTCTRL_IDLECFG	0x00000100
#define UARTCTRL_LOOPS		0x00000080
#define UARTCTRL_DOZEEN		0x00000040
#define UARTCTRL_RSRC		0x00000020
#define UARTCTRL_M		0x00000010
#define UARTCTRL_WAKE		0x00000008
#define UARTCTRL_ILT		0x00000004
#define UARTCTRL_PE		0x00000002
#define UARTCTRL_PT		0x00000001

#define UARTDATA_NOISY		0x00008000
#define UARTDATA_PARITYE	0x00004000
#define UARTDATA_FRETSC		0x00002000
#define UARTDATA_RXEMPT		0x00001000
#define UARTDATA_IDLINE		0x00000800
#define UARTDATA_MASK		0x3ff

#define UARTMODIR_IREN		0x00020000
#define UARTMODIR_TXCTSSRC	0x00000020
#define UARTMODIR_TXCTSC	0x00000010
#define UARTMODIR_RXRTSE	0x00000008
#define UARTMODIR_TXRTSPOL	0x00000004
#define UARTMODIR_TXRTSE	0x00000002
#define UARTMODIR_TXCTSE	0x00000001

#define UARTFIFO_TXEMPT		0x00800000
#define UARTFIFO_RXEMPT		0x00400000
#define UARTFIFO_TXOF		0x00020000
#define UARTFIFO_RXUF		0x00010000
#define UARTFIFO_TXFLUSH	0x00008000
#define UARTFIFO_RXFLUSH	0x00004000
#define UARTFIFO_TXOFE		0x00000200
#define UARTFIFO_RXUFE		0x00000100
#define UARTFIFO_TXFE		0x00000080
#define UARTFIFO_FIFOSIZE_MASK	0x7
#define UARTFIFO_TXSIZE_OFF	4
#define UARTFIFO_RXFE		0x00000008
#define UARTFIFO_RXSIZE_OFF	0
#define UARTFIFO_DEPTH(x)	(0x1 << ((x) ? ((x) + 1) : 0))

#define UARTWATER_COUNT_MASK	0xff
#define UARTWATER_TXCNT_OFF	8
#define UARTWATER_RXCNT_OFF	24
#define UARTWATER_WATER_MASK	0xff
#define UARTWATER_TXWATER_OFF	0
#define UARTWATER_RXWATER_OFF	16

#define UART_GLOBAL_RST	0x2
#define GLOBAL_RST_MIN_US	20
#define GLOBAL_RST_MAX_US	40

/* Rx DMA timeout in ms, which is used to calculate Rx ring buffer size */
#define DMA_RX_TIMEOUT		(10)

#define DRIVER_NAME	"fsl-lpuart"
#define DEV_NAME	"ttyLP"
#define UART_NR		6

/* IMX lpuart has four extra unused regs located at the beginning */
#define IMX_REG_OFF	0x10

enum lpuart_type {
	VF610_LPUART,
	LS1021A_LPUART,
	LS1028A_LPUART,
	IMX7ULP_LPUART,
	IMX8QXP_LPUART,
	IMXRT1050_LPUART,
};

struct lpuart_port {
	struct uart_port	port;
	enum lpuart_type	devtype;
	struct clk		*ipg_clk;
	struct clk		*baud_clk;
	unsigned int		txfifo_size;
	unsigned int		rxfifo_size;

	bool			lpuart_dma_tx_use;
	bool			lpuart_dma_rx_use;
	struct dma_chan		*dma_tx_chan;
	struct dma_chan		*dma_rx_chan;
	struct dma_async_tx_descriptor  *dma_tx_desc;
	struct dma_async_tx_descriptor  *dma_rx_desc;
	dma_cookie_t		dma_tx_cookie;
	dma_cookie_t		dma_rx_cookie;
	unsigned int		dma_tx_bytes;
	unsigned int		dma_rx_bytes;
	bool			dma_tx_in_progress;
	unsigned int		dma_rx_timeout;
	struct timer_list	lpuart_timer;
	struct scatterlist	rx_sgl, tx_sgl[2];
	struct circ_buf		rx_ring;
	int			rx_dma_rng_buf_len;
	unsigned int		dma_tx_nents;
	wait_queue_head_t	dma_wait;
};

struct lpuart_soc_data {
	enum lpuart_type devtype;
	char iotype;
	u8 reg_off;
};

static const struct lpuart_soc_data vf_data = {
	.devtype = VF610_LPUART,
	.iotype = UPIO_MEM,
};

static const struct lpuart_soc_data ls1021a_data = {
	.devtype = LS1021A_LPUART,
	.iotype = UPIO_MEM32BE,
};

static const struct lpuart_soc_data ls1028a_data = {
	.devtype = LS1028A_LPUART,
	.iotype = UPIO_MEM32,
};

static struct lpuart_soc_data imx7ulp_data = {
	.devtype = IMX7ULP_LPUART,
	.iotype = UPIO_MEM32,
	.reg_off = IMX_REG_OFF,
};

static struct lpuart_soc_data imx8qxp_data = {
	.devtype = IMX8QXP_LPUART,
	.iotype = UPIO_MEM32,
	.reg_off = IMX_REG_OFF,
};
static struct lpuart_soc_data imxrt1050_data = {
	.devtype = IMXRT1050_LPUART,
	.iotype = UPIO_MEM32,
	.reg_off = IMX_REG_OFF,
};

static const struct of_device_id lpuart_dt_ids[] = {
	{ .compatible = "fsl,vf610-lpuart",	.data = &vf_data, },
	{ .compatible = "fsl,ls1021a-lpuart",	.data = &ls1021a_data, },
	{ .compatible = "fsl,ls1028a-lpuart",	.data = &ls1028a_data, },
	{ .compatible = "fsl,imx7ulp-lpuart",	.data = &imx7ulp_data, },
	{ .compatible = "fsl,imx8qxp-lpuart",	.data = &imx8qxp_data, },
	{ .compatible = "fsl,imxrt1050-lpuart",	.data = &imxrt1050_data},
	{ /* sentinel */ }
};
MODULE_DEVICE_TABLE(of, lpuart_dt_ids);

/* Forward declare this for the dma callbacks*/
static void lpuart_dma_tx_complete(void *arg);

static inline bool is_layerscape_lpuart(struct lpuart_port *sport)
{
	return (sport->devtype == LS1021A_LPUART ||
		sport->devtype == LS1028A_LPUART);
}

static inline bool is_imx7ulp_lpuart(struct lpuart_port *sport)
{
	return sport->devtype == IMX7ULP_LPUART;
}

static inline bool is_imx8qxp_lpuart(struct lpuart_port *sport)
{
	return sport->devtype == IMX8QXP_LPUART;
}

static inline u32 lpuart32_read(struct uart_port *port, u32 off)
{
	switch (port->iotype) {
	case UPIO_MEM32:
		return readl(port->membase + off);
	case UPIO_MEM32BE:
		return ioread32be(port->membase + off);
	default:
		return 0;
	}
}

static inline void lpuart32_write(struct uart_port *port, u32 val,
				  u32 off)
{
	switch (port->iotype) {
	case UPIO_MEM32:
		writel(val, port->membase + off);
		break;
	case UPIO_MEM32BE:
		iowrite32be(val, port->membase + off);
		break;
	}
}

static int __lpuart_enable_clks(struct lpuart_port *sport, bool is_en)
{
	int ret = 0;

	if (is_en) {
		ret = clk_prepare_enable(sport->ipg_clk);
		if (ret)
			return ret;

		ret = clk_prepare_enable(sport->baud_clk);
		if (ret) {
			clk_disable_unprepare(sport->ipg_clk);
			return ret;
		}
	} else {
		clk_disable_unprepare(sport->baud_clk);
		clk_disable_unprepare(sport->ipg_clk);
	}

	return 0;
}

static unsigned int lpuart_get_baud_clk_rate(struct lpuart_port *sport)
{
	if (is_imx8qxp_lpuart(sport))
		return clk_get_rate(sport->baud_clk);

	return clk_get_rate(sport->ipg_clk);
}

#define lpuart_enable_clks(x)	__lpuart_enable_clks(x, true)
#define lpuart_disable_clks(x)	__lpuart_enable_clks(x, false)

static int lpuart_global_reset(struct lpuart_port *sport)
{
	struct uart_port *port = &sport->port;
	void __iomem *global_addr;
	int ret;

	if (uart_console(port))
		return 0;

	ret = clk_prepare_enable(sport->ipg_clk);
	if (ret) {
		dev_err(sport->port.dev, "failed to enable uart ipg clk: %d\n", ret);
		return ret;
	}

	if (is_imx7ulp_lpuart(sport) || is_imx8qxp_lpuart(sport)) {
		global_addr = port->membase + UART_GLOBAL - IMX_REG_OFF;
		writel(UART_GLOBAL_RST, global_addr);
		usleep_range(GLOBAL_RST_MIN_US, GLOBAL_RST_MAX_US);
		writel(0, global_addr);
		usleep_range(GLOBAL_RST_MIN_US, GLOBAL_RST_MAX_US);
	}

	clk_disable_unprepare(sport->ipg_clk);
	return 0;
}

static void lpuart_stop_tx(struct uart_port *port)
{
	unsigned char temp;

	temp = readb(port->membase + UARTCR2);
	temp &= ~(UARTCR2_TIE | UARTCR2_TCIE);
	writeb(temp, port->membase + UARTCR2);
}

static void lpuart32_stop_tx(struct uart_port *port)
{
	unsigned long temp;

	temp = lpuart32_read(port, UARTCTRL);
	temp &= ~(UARTCTRL_TIE | UARTCTRL_TCIE);
	lpuart32_write(port, temp, UARTCTRL);
}

static void lpuart_stop_rx(struct uart_port *port)
{
	unsigned char temp;

	temp = readb(port->membase + UARTCR2);
	writeb(temp & ~UARTCR2_RE, port->membase + UARTCR2);
}

static void lpuart32_stop_rx(struct uart_port *port)
{
	unsigned long temp;

	temp = lpuart32_read(port, UARTCTRL);
	lpuart32_write(port, temp & ~UARTCTRL_RE, UARTCTRL);
}

static void lpuart_dma_tx(struct lpuart_port *sport)
{
	struct circ_buf *xmit = &sport->port.state->xmit;
	struct scatterlist *sgl = sport->tx_sgl;
	struct device *dev = sport->port.dev;
	struct dma_chan *chan = sport->dma_tx_chan;
	int ret;

	if (sport->dma_tx_in_progress)
		return;

	sport->dma_tx_bytes = uart_circ_chars_pending(xmit);

	if (xmit->tail < xmit->head || xmit->head == 0) {
		sport->dma_tx_nents = 1;
		sg_init_one(sgl, xmit->buf + xmit->tail, sport->dma_tx_bytes);
	} else {
		sport->dma_tx_nents = 2;
		sg_init_table(sgl, 2);
		sg_set_buf(sgl, xmit->buf + xmit->tail,
				UART_XMIT_SIZE - xmit->tail);
		sg_set_buf(sgl + 1, xmit->buf, xmit->head);
	}

	ret = dma_map_sg(chan->device->dev, sgl, sport->dma_tx_nents,
			 DMA_TO_DEVICE);
	if (!ret) {
		dev_err(dev, "DMA mapping error for TX.\n");
		return;
	}

	sport->dma_tx_desc = dmaengine_prep_slave_sg(chan, sgl,
					ret, DMA_MEM_TO_DEV,
					DMA_PREP_INTERRUPT);
	if (!sport->dma_tx_desc) {
		dma_unmap_sg(chan->device->dev, sgl, sport->dma_tx_nents,
			      DMA_TO_DEVICE);
		dev_err(dev, "Cannot prepare TX slave DMA!\n");
		return;
	}

	sport->dma_tx_desc->callback = lpuart_dma_tx_complete;
	sport->dma_tx_desc->callback_param = sport;
	sport->dma_tx_in_progress = true;
	sport->dma_tx_cookie = dmaengine_submit(sport->dma_tx_desc);
	dma_async_issue_pending(chan);
}

static bool lpuart_stopped_or_empty(struct uart_port *port)
{
	return uart_circ_empty(&port->state->xmit) || uart_tx_stopped(port);
}

static void lpuart_dma_tx_complete(void *arg)
{
	struct lpuart_port *sport = arg;
	struct scatterlist *sgl = &sport->tx_sgl[0];
	struct circ_buf *xmit = &sport->port.state->xmit;
	struct dma_chan *chan = sport->dma_tx_chan;
	unsigned long flags;

	spin_lock_irqsave(&sport->port.lock, flags);
	if (!sport->dma_tx_in_progress) {
		spin_unlock_irqrestore(&sport->port.lock, flags);
		return;
	}

	dma_unmap_sg(chan->device->dev, sgl, sport->dma_tx_nents,
		     DMA_TO_DEVICE);

	xmit->tail = (xmit->tail + sport->dma_tx_bytes) & (UART_XMIT_SIZE - 1);

	sport->port.icount.tx += sport->dma_tx_bytes;
	sport->dma_tx_in_progress = false;
	spin_unlock_irqrestore(&sport->port.lock, flags);

	if (uart_circ_chars_pending(xmit) < WAKEUP_CHARS)
		uart_write_wakeup(&sport->port);

	if (waitqueue_active(&sport->dma_wait)) {
		wake_up(&sport->dma_wait);
		return;
	}

	spin_lock_irqsave(&sport->port.lock, flags);

	if (!lpuart_stopped_or_empty(&sport->port))
		lpuart_dma_tx(sport);

	spin_unlock_irqrestore(&sport->port.lock, flags);
}

static dma_addr_t lpuart_dma_datareg_addr(struct lpuart_port *sport)
{
	switch (sport->port.iotype) {
	case UPIO_MEM32:
		return sport->port.mapbase + UARTDATA;
	case UPIO_MEM32BE:
		return sport->port.mapbase + UARTDATA + sizeof(u32) - 1;
	}
	return sport->port.mapbase + UARTDR;
}

static int lpuart_dma_tx_request(struct uart_port *port)
{
	struct lpuart_port *sport = container_of(port,
					struct lpuart_port, port);
	struct dma_slave_config dma_tx_sconfig = {};
	int ret;

	dma_tx_sconfig.dst_addr = lpuart_dma_datareg_addr(sport);
	dma_tx_sconfig.dst_addr_width = DMA_SLAVE_BUSWIDTH_1_BYTE;
	dma_tx_sconfig.dst_maxburst = 1;
	dma_tx_sconfig.direction = DMA_MEM_TO_DEV;
	ret = dmaengine_slave_config(sport->dma_tx_chan, &dma_tx_sconfig);

	if (ret) {
		dev_err(sport->port.dev,
				"DMA slave config failed, err = %d\n", ret);
		return ret;
	}

	return 0;
}

static bool lpuart_is_32(struct lpuart_port *sport)
{
	return sport->port.iotype == UPIO_MEM32 ||
	       sport->port.iotype ==  UPIO_MEM32BE;
}

static void lpuart_flush_buffer(struct uart_port *port)
{
	struct lpuart_port *sport = container_of(port, struct lpuart_port, port);
	struct dma_chan *chan = sport->dma_tx_chan;
	u32 val;

	if (sport->lpuart_dma_tx_use) {
		if (sport->dma_tx_in_progress) {
			dma_unmap_sg(chan->device->dev, &sport->tx_sgl[0],
				sport->dma_tx_nents, DMA_TO_DEVICE);
			sport->dma_tx_in_progress = false;
		}
		dmaengine_terminate_all(chan);
	}

	if (lpuart_is_32(sport)) {
		val = lpuart32_read(&sport->port, UARTFIFO);
		val |= UARTFIFO_TXFLUSH | UARTFIFO_RXFLUSH;
		lpuart32_write(&sport->port, val, UARTFIFO);
	} else {
		val = readb(sport->port.membase + UARTCFIFO);
		val |= UARTCFIFO_TXFLUSH | UARTCFIFO_RXFLUSH;
		writeb(val, sport->port.membase + UARTCFIFO);
	}
}

static void lpuart_wait_bit_set(struct uart_port *port, unsigned int offset,
				u8 bit)
{
	while (!(readb(port->membase + offset) & bit))
		cpu_relax();
}

static void lpuart32_wait_bit_set(struct uart_port *port, unsigned int offset,
				  u32 bit)
{
	while (!(lpuart32_read(port, offset) & bit))
		cpu_relax();
}

#if defined(CONFIG_CONSOLE_POLL)

static int lpuart_poll_init(struct uart_port *port)
{
	struct lpuart_port *sport = container_of(port,
					struct lpuart_port, port);
	unsigned long flags;
	unsigned char temp;

	sport->port.fifosize = 0;

	spin_lock_irqsave(&sport->port.lock, flags);
	/* Disable Rx & Tx */
	writeb(0, sport->port.membase + UARTCR2);

	temp = readb(sport->port.membase + UARTPFIFO);
	/* Enable Rx and Tx FIFO */
	writeb(temp | UARTPFIFO_RXFE | UARTPFIFO_TXFE,
			sport->port.membase + UARTPFIFO);

	/* flush Tx and Rx FIFO */
	writeb(UARTCFIFO_TXFLUSH | UARTCFIFO_RXFLUSH,
			sport->port.membase + UARTCFIFO);

	/* explicitly clear RDRF */
	if (readb(sport->port.membase + UARTSR1) & UARTSR1_RDRF) {
		readb(sport->port.membase + UARTDR);
		writeb(UARTSFIFO_RXUF, sport->port.membase + UARTSFIFO);
	}

	writeb(0, sport->port.membase + UARTTWFIFO);
	writeb(1, sport->port.membase + UARTRWFIFO);

	/* Enable Rx and Tx */
	writeb(UARTCR2_RE | UARTCR2_TE, sport->port.membase + UARTCR2);
	spin_unlock_irqrestore(&sport->port.lock, flags);

	return 0;
}

static void lpuart_poll_put_char(struct uart_port *port, unsigned char c)
{
	/* drain */
	lpuart_wait_bit_set(port, UARTSR1, UARTSR1_TDRE);
	writeb(c, port->membase + UARTDR);
}

static int lpuart_poll_get_char(struct uart_port *port)
{
	if (!(readb(port->membase + UARTSR1) & UARTSR1_RDRF))
		return NO_POLL_CHAR;

	return readb(port->membase + UARTDR);
}

static int lpuart32_poll_init(struct uart_port *port)
{
	unsigned long flags;
	struct lpuart_port *sport = container_of(port, struct lpuart_port, port);
	u32 temp;

	sport->port.fifosize = 0;

	spin_lock_irqsave(&sport->port.lock, flags);

	/* Disable Rx & Tx */
	lpuart32_write(&sport->port, 0, UARTCTRL);

	temp = lpuart32_read(&sport->port, UARTFIFO);

	/* Enable Rx and Tx FIFO */
	lpuart32_write(&sport->port, temp | UARTFIFO_RXFE | UARTFIFO_TXFE, UARTFIFO);

	/* flush Tx and Rx FIFO */
	lpuart32_write(&sport->port, UARTFIFO_TXFLUSH | UARTFIFO_RXFLUSH, UARTFIFO);

	/* explicitly clear RDRF */
	if (lpuart32_read(&sport->port, UARTSTAT) & UARTSTAT_RDRF) {
		lpuart32_read(&sport->port, UARTDATA);
		lpuart32_write(&sport->port, UARTFIFO_RXUF, UARTFIFO);
	}

	/* Enable Rx and Tx */
	lpuart32_write(&sport->port, UARTCTRL_RE | UARTCTRL_TE, UARTCTRL);
	spin_unlock_irqrestore(&sport->port.lock, flags);

	return 0;
}

static void lpuart32_poll_put_char(struct uart_port *port, unsigned char c)
{
	lpuart32_wait_bit_set(port, UARTSTAT, UARTSTAT_TDRE);
	lpuart32_write(port, c, UARTDATA);
}

static int lpuart32_poll_get_char(struct uart_port *port)
{
	if (!(lpuart32_read(port, UARTWATER) >> UARTWATER_RXCNT_OFF))
		return NO_POLL_CHAR;

	return lpuart32_read(port, UARTDATA);
}
#endif

static inline void lpuart_transmit_buffer(struct lpuart_port *sport)
{
	struct circ_buf *xmit = &sport->port.state->xmit;

	if (sport->port.x_char) {
		writeb(sport->port.x_char, sport->port.membase + UARTDR);
		sport->port.icount.tx++;
		sport->port.x_char = 0;
		return;
	}

	if (lpuart_stopped_or_empty(&sport->port)) {
		lpuart_stop_tx(&sport->port);
		return;
	}

	while (!uart_circ_empty(xmit) &&
		(readb(sport->port.membase + UARTTCFIFO) < sport->txfifo_size)) {
		writeb(xmit->buf[xmit->tail], sport->port.membase + UARTDR);
		xmit->tail = (xmit->tail + 1) & (UART_XMIT_SIZE - 1);
		sport->port.icount.tx++;
	}

	if (uart_circ_chars_pending(xmit) < WAKEUP_CHARS)
		uart_write_wakeup(&sport->port);

	if (uart_circ_empty(xmit))
		lpuart_stop_tx(&sport->port);
}

static inline void lpuart32_transmit_buffer(struct lpuart_port *sport)
{
	struct circ_buf *xmit = &sport->port.state->xmit;
	unsigned long txcnt;

	if (sport->port.x_char) {
		lpuart32_write(&sport->port, sport->port.x_char, UARTDATA);
		sport->port.icount.tx++;
		sport->port.x_char = 0;
		return;
	}

	if (lpuart_stopped_or_empty(&sport->port)) {
		lpuart32_stop_tx(&sport->port);
		return;
	}

	txcnt = lpuart32_read(&sport->port, UARTWATER);
	txcnt = txcnt >> UARTWATER_TXCNT_OFF;
	txcnt &= UARTWATER_COUNT_MASK;
	while (!uart_circ_empty(xmit) && (txcnt < sport->txfifo_size)) {
		lpuart32_write(&sport->port, xmit->buf[xmit->tail], UARTDATA);
		xmit->tail = (xmit->tail + 1) & (UART_XMIT_SIZE - 1);
		sport->port.icount.tx++;
		txcnt = lpuart32_read(&sport->port, UARTWATER);
		txcnt = txcnt >> UARTWATER_TXCNT_OFF;
		txcnt &= UARTWATER_COUNT_MASK;
	}

	if (uart_circ_chars_pending(xmit) < WAKEUP_CHARS)
		uart_write_wakeup(&sport->port);

	if (uart_circ_empty(xmit))
		lpuart32_stop_tx(&sport->port);
}

static void lpuart_start_tx(struct uart_port *port)
{
	struct lpuart_port *sport = container_of(port,
			struct lpuart_port, port);
	unsigned char temp;

	temp = readb(port->membase + UARTCR2);
	writeb(temp | UARTCR2_TIE, port->membase + UARTCR2);

	if (sport->lpuart_dma_tx_use) {
		if (!lpuart_stopped_or_empty(port))
			lpuart_dma_tx(sport);
	} else {
		if (readb(port->membase + UARTSR1) & UARTSR1_TDRE)
			lpuart_transmit_buffer(sport);
	}
}

static void lpuart32_start_tx(struct uart_port *port)
{
	struct lpuart_port *sport = container_of(port, struct lpuart_port, port);
	unsigned long temp;

	if (sport->lpuart_dma_tx_use) {
		if (!lpuart_stopped_or_empty(port))
			lpuart_dma_tx(sport);
	} else {
		temp = lpuart32_read(port, UARTCTRL);
		lpuart32_write(port, temp | UARTCTRL_TIE, UARTCTRL);

		if (lpuart32_read(port, UARTSTAT) & UARTSTAT_TDRE)
			lpuart32_transmit_buffer(sport);
	}
}

/* return TIOCSER_TEMT when transmitter is not busy */
static unsigned int lpuart_tx_empty(struct uart_port *port)
{
	struct lpuart_port *sport = container_of(port,
			struct lpuart_port, port);
	unsigned char sr1 = readb(port->membase + UARTSR1);
	unsigned char sfifo = readb(port->membase + UARTSFIFO);

	if (sport->dma_tx_in_progress)
		return 0;

	if (sr1 & UARTSR1_TC && sfifo & UARTSFIFO_TXEMPT)
		return TIOCSER_TEMT;

	return 0;
}

static unsigned int lpuart32_tx_empty(struct uart_port *port)
{
	struct lpuart_port *sport = container_of(port,
			struct lpuart_port, port);
	unsigned long stat = lpuart32_read(port, UARTSTAT);
	unsigned long sfifo = lpuart32_read(port, UARTFIFO);

	if (sport->dma_tx_in_progress)
		return 0;

	if (stat & UARTSTAT_TC && sfifo & UARTFIFO_TXEMPT)
		return TIOCSER_TEMT;

	return 0;
}

static void lpuart_txint(struct lpuart_port *sport)
{
	spin_lock(&sport->port.lock);
	lpuart_transmit_buffer(sport);
	spin_unlock(&sport->port.lock);
}

static void lpuart_rxint(struct lpuart_port *sport)
{
	unsigned int flg, ignored = 0, overrun = 0;
	struct tty_port *port = &sport->port.state->port;
	unsigned char rx, sr;

	spin_lock(&sport->port.lock);

	while (!(readb(sport->port.membase + UARTSFIFO) & UARTSFIFO_RXEMPT)) {
		flg = TTY_NORMAL;
		sport->port.icount.rx++;
		/*
		 * to clear the FE, OR, NF, FE, PE flags,
		 * read SR1 then read DR
		 */
		sr = readb(sport->port.membase + UARTSR1);
		rx = readb(sport->port.membase + UARTDR);

		if (uart_prepare_sysrq_char(&sport->port, rx))
			continue;

		if (sr & (UARTSR1_PE | UARTSR1_OR | UARTSR1_FE)) {
			if (sr & UARTSR1_PE)
				sport->port.icount.parity++;
			else if (sr & UARTSR1_FE)
				sport->port.icount.frame++;

			if (sr & UARTSR1_OR)
				overrun++;

			if (sr & sport->port.ignore_status_mask) {
				if (++ignored > 100)
					goto out;
				continue;
			}

			sr &= sport->port.read_status_mask;

			if (sr & UARTSR1_PE)
				flg = TTY_PARITY;
			else if (sr & UARTSR1_FE)
				flg = TTY_FRAME;

			if (sr & UARTSR1_OR)
				flg = TTY_OVERRUN;

			sport->port.sysrq = 0;
		}

		if (tty_insert_flip_char(port, rx, flg) == 0)
			sport->port.icount.buf_overrun++;
	}

out:
	if (overrun) {
		sport->port.icount.overrun += overrun;

		/*
		 * Overruns cause FIFO pointers to become missaligned.
		 * Flushing the receive FIFO reinitializes the pointers.
		 */
		writeb(UARTCFIFO_RXFLUSH, sport->port.membase + UARTCFIFO);
		writeb(UARTSFIFO_RXOF, sport->port.membase + UARTSFIFO);
	}

	uart_unlock_and_check_sysrq(&sport->port);

	tty_flip_buffer_push(port);
}

static void lpuart32_txint(struct lpuart_port *sport)
{
	spin_lock(&sport->port.lock);
	lpuart32_transmit_buffer(sport);
	spin_unlock(&sport->port.lock);
}

static void lpuart32_rxint(struct lpuart_port *sport)
{
	unsigned int flg, ignored = 0;
	struct tty_port *port = &sport->port.state->port;
	unsigned long rx, sr;
	bool is_break;

	spin_lock(&sport->port.lock);

	while (!(lpuart32_read(&sport->port, UARTFIFO) & UARTFIFO_RXEMPT)) {
		flg = TTY_NORMAL;
		sport->port.icount.rx++;
		/*
		 * to clear the FE, OR, NF, FE, PE flags,
		 * read STAT then read DATA reg
		 */
		sr = lpuart32_read(&sport->port, UARTSTAT);
		rx = lpuart32_read(&sport->port, UARTDATA);
		rx &= UARTDATA_MASK;

		/*
		 * The LPUART can't distinguish between a break and a framing error,
		 * thus we assume it is a break if the received data is zero.
		 */
		is_break = (sr & UARTSTAT_FE) && !rx;

		if (is_break && uart_handle_break(&sport->port))
			continue;

		if (uart_prepare_sysrq_char(&sport->port, rx))
			continue;

		if (sr & (UARTSTAT_PE | UARTSTAT_OR | UARTSTAT_FE)) {
			if (sr & UARTSTAT_PE) {
				if (is_break)
					sport->port.icount.brk++;
				else
					sport->port.icount.parity++;
			} else if (sr & UARTSTAT_FE) {
				sport->port.icount.frame++;
			}

			if (sr & UARTSTAT_OR)
				sport->port.icount.overrun++;

			if (sr & sport->port.ignore_status_mask) {
				if (++ignored > 100)
					goto out;
				continue;
			}

			sr &= sport->port.read_status_mask;

			if (sr & UARTSTAT_PE) {
				if (is_break)
					flg = TTY_BREAK;
				else
					flg = TTY_PARITY;
			} else if (sr & UARTSTAT_FE) {
				flg = TTY_FRAME;
			}

			if (sr & UARTSTAT_OR)
				flg = TTY_OVERRUN;
		}

		if (tty_insert_flip_char(port, rx, flg) == 0)
			sport->port.icount.buf_overrun++;
	}

out:
	uart_unlock_and_check_sysrq(&sport->port);

	tty_flip_buffer_push(port);
}

static irqreturn_t lpuart_int(int irq, void *dev_id)
{
	struct lpuart_port *sport = dev_id;
	unsigned char sts;

	sts = readb(sport->port.membase + UARTSR1);

	/* SysRq, using dma, check for linebreak by framing err. */
	if (sts & UARTSR1_FE && sport->lpuart_dma_rx_use) {
		readb(sport->port.membase + UARTDR);
		uart_handle_break(&sport->port);
		/* linebreak produces some garbage, removing it */
		writeb(UARTCFIFO_RXFLUSH, sport->port.membase + UARTCFIFO);
		return IRQ_HANDLED;
	}

	if (sts & UARTSR1_RDRF && !sport->lpuart_dma_rx_use)
		lpuart_rxint(sport);

	if (sts & UARTSR1_TDRE && !sport->lpuart_dma_tx_use)
		lpuart_txint(sport);

	return IRQ_HANDLED;
}

static irqreturn_t lpuart32_int(int irq, void *dev_id)
{
	struct lpuart_port *sport = dev_id;
	unsigned long sts, rxcount;

	sts = lpuart32_read(&sport->port, UARTSTAT);
	rxcount = lpuart32_read(&sport->port, UARTWATER);
	rxcount = rxcount >> UARTWATER_RXCNT_OFF;

	if ((sts & UARTSTAT_RDRF || rxcount > 0) && !sport->lpuart_dma_rx_use)
		lpuart32_rxint(sport);

	if ((sts & UARTSTAT_TDRE) && !sport->lpuart_dma_tx_use)
		lpuart32_txint(sport);

	lpuart32_write(&sport->port, sts, UARTSTAT);
	return IRQ_HANDLED;
}


static inline void lpuart_handle_sysrq_chars(struct uart_port *port,
					     unsigned char *p, int count)
{
	while (count--) {
		if (*p && uart_handle_sysrq_char(port, *p))
			return;
		p++;
	}
}

static void lpuart_handle_sysrq(struct lpuart_port *sport)
{
	struct circ_buf *ring = &sport->rx_ring;
	int count;

	if (ring->head < ring->tail) {
		count = sport->rx_sgl.length - ring->tail;
		lpuart_handle_sysrq_chars(&sport->port,
					  ring->buf + ring->tail, count);
		ring->tail = 0;
	}

	if (ring->head > ring->tail) {
		count = ring->head - ring->tail;
		lpuart_handle_sysrq_chars(&sport->port,
					  ring->buf + ring->tail, count);
		ring->tail = ring->head;
	}
}

static void lpuart_copy_rx_to_tty(struct lpuart_port *sport)
{
	struct tty_port *port = &sport->port.state->port;
	struct dma_tx_state state;
	enum dma_status dmastat;
	struct dma_chan *chan = sport->dma_rx_chan;
	struct circ_buf *ring = &sport->rx_ring;
	unsigned long flags;
<<<<<<< HEAD
	int count = 0, copied;
=======
	int count, copied;
>>>>>>> 88084a3d

	if (lpuart_is_32(sport)) {
		unsigned long sr = lpuart32_read(&sport->port, UARTSTAT);

		if (sr & (UARTSTAT_PE | UARTSTAT_FE)) {
			/* Read DR to clear the error flags */
			lpuart32_read(&sport->port, UARTDATA);

			if (sr & UARTSTAT_PE)
				sport->port.icount.parity++;
			else if (sr & UARTSTAT_FE)
				sport->port.icount.frame++;
		}
	} else {
		unsigned char sr = readb(sport->port.membase + UARTSR1);

		if (sr & (UARTSR1_PE | UARTSR1_FE)) {
			unsigned char cr2;

			/* Disable receiver during this operation... */
			cr2 = readb(sport->port.membase + UARTCR2);
			cr2 &= ~UARTCR2_RE;
			writeb(cr2, sport->port.membase + UARTCR2);

			/* Read DR to clear the error flags */
			readb(sport->port.membase + UARTDR);

			if (sr & UARTSR1_PE)
				sport->port.icount.parity++;
			else if (sr & UARTSR1_FE)
				sport->port.icount.frame++;
			/*
			 * At this point parity/framing error is
			 * cleared However, since the DMA already read
			 * the data register and we had to read it
			 * again after reading the status register to
			 * properly clear the flags, the FIFO actually
			 * underflowed... This requires a clearing of
			 * the FIFO...
			 */
			if (readb(sport->port.membase + UARTSFIFO) &
			    UARTSFIFO_RXUF) {
				writeb(UARTSFIFO_RXUF,
				       sport->port.membase + UARTSFIFO);
				writeb(UARTCFIFO_RXFLUSH,
				       sport->port.membase + UARTCFIFO);
			}

			cr2 |= UARTCR2_RE;
			writeb(cr2, sport->port.membase + UARTCR2);
		}
	}

	async_tx_ack(sport->dma_rx_desc);

	spin_lock_irqsave(&sport->port.lock, flags);

	dmastat = dmaengine_tx_status(chan, sport->dma_rx_cookie, &state);
	if (dmastat == DMA_ERROR) {
		dev_err(sport->port.dev, "Rx DMA transfer failed!\n");
		spin_unlock_irqrestore(&sport->port.lock, flags);
		return;
	}

	/* CPU claims ownership of RX DMA buffer */
	dma_sync_sg_for_cpu(chan->device->dev, &sport->rx_sgl, 1,
			    DMA_FROM_DEVICE);

	/*
	 * ring->head points to the end of data already written by the DMA.
	 * ring->tail points to the beginning of data to be read by the
	 * framework.
	 * The current transfer size should not be larger than the dma buffer
	 * length.
	 */
	ring->head = sport->rx_sgl.length - state.residue;
	BUG_ON(ring->head > sport->rx_sgl.length);

	/*
	 * Silent handling of keys pressed in the sysrq timeframe
	 */
	if (sport->port.sysrq) {
		lpuart_handle_sysrq(sport);
		goto exit;
	}

	/*
	 * At this point ring->head may point to the first byte right after the
	 * last byte of the dma buffer:
	 * 0 <= ring->head <= sport->rx_sgl.length
	 *
	 * However ring->tail must always points inside the dma buffer:
	 * 0 <= ring->tail <= sport->rx_sgl.length - 1
	 *
	 * Since we use a ring buffer, we have to handle the case
	 * where head is lower than tail. In such a case, we first read from
	 * tail to the end of the buffer then reset tail.
	 */
	if (ring->head < ring->tail) {
		count = sport->rx_sgl.length - ring->tail;

		copied = tty_insert_flip_string(port, ring->buf + ring->tail, count);
		if (copied != count)
			sport->port.icount.buf_overrun++;
		ring->tail = 0;
		sport->port.icount.rx += copied;
	}

	/* Finally we read data from tail to head */
	if (ring->tail < ring->head) {
		count = ring->head - ring->tail;
		copied = tty_insert_flip_string(port, ring->buf + ring->tail, count);
		if (copied != count)
			sport->port.icount.buf_overrun++;
		/* Wrap ring->head if needed */
		if (ring->head >= sport->rx_sgl.length)
			ring->head = 0;
		ring->tail = ring->head;
		sport->port.icount.rx += copied;
	}

exit:
	dma_sync_sg_for_device(chan->device->dev, &sport->rx_sgl, 1,
			       DMA_FROM_DEVICE);

	spin_unlock_irqrestore(&sport->port.lock, flags);

	tty_flip_buffer_push(port);
	mod_timer(&sport->lpuart_timer, jiffies + sport->dma_rx_timeout);
}

static void lpuart_dma_rx_complete(void *arg)
{
	struct lpuart_port *sport = arg;

	lpuart_copy_rx_to_tty(sport);
}

static void lpuart_timer_func(struct timer_list *t)
{
	struct lpuart_port *sport = from_timer(sport, t, lpuart_timer);

	lpuart_copy_rx_to_tty(sport);
}

static inline int lpuart_start_rx_dma(struct lpuart_port *sport)
{
	struct dma_slave_config dma_rx_sconfig = {};
	struct circ_buf *ring = &sport->rx_ring;
	int ret, nent;
	int bits, baud;
	struct tty_port *port = &sport->port.state->port;
	struct tty_struct *tty = port->tty;
	struct ktermios *termios = &tty->termios;
	struct dma_chan *chan = sport->dma_rx_chan;

	baud = tty_get_baud_rate(tty);

	bits = (termios->c_cflag & CSIZE) == CS7 ? 9 : 10;
	if (termios->c_cflag & PARENB)
		bits++;

	/*
	 * Calculate length of one DMA buffer size to keep latency below
	 * 10ms at any baud rate.
	 */
	sport->rx_dma_rng_buf_len = (DMA_RX_TIMEOUT * baud /  bits / 1000) * 2;
	sport->rx_dma_rng_buf_len = (1 << (fls(sport->rx_dma_rng_buf_len) - 1));
	if (sport->rx_dma_rng_buf_len < 16)
		sport->rx_dma_rng_buf_len = 16;

	ring->buf = kzalloc(sport->rx_dma_rng_buf_len, GFP_ATOMIC);
	if (!ring->buf)
		return -ENOMEM;

	sg_init_one(&sport->rx_sgl, ring->buf, sport->rx_dma_rng_buf_len);
	nent = dma_map_sg(chan->device->dev, &sport->rx_sgl, 1,
			  DMA_FROM_DEVICE);

	if (!nent) {
		dev_err(sport->port.dev, "DMA Rx mapping error\n");
		return -EINVAL;
	}

	dma_rx_sconfig.src_addr = lpuart_dma_datareg_addr(sport);
	dma_rx_sconfig.src_addr_width = DMA_SLAVE_BUSWIDTH_1_BYTE;
	dma_rx_sconfig.src_maxburst = 1;
	dma_rx_sconfig.direction = DMA_DEV_TO_MEM;
	ret = dmaengine_slave_config(chan, &dma_rx_sconfig);

	if (ret < 0) {
		dev_err(sport->port.dev,
				"DMA Rx slave config failed, err = %d\n", ret);
		return ret;
	}

	sport->dma_rx_desc = dmaengine_prep_dma_cyclic(chan,
				 sg_dma_address(&sport->rx_sgl),
				 sport->rx_sgl.length,
				 sport->rx_sgl.length / 2,
				 DMA_DEV_TO_MEM,
				 DMA_PREP_INTERRUPT);
	if (!sport->dma_rx_desc) {
		dev_err(sport->port.dev, "Cannot prepare cyclic DMA\n");
		return -EFAULT;
	}

	sport->dma_rx_desc->callback = lpuart_dma_rx_complete;
	sport->dma_rx_desc->callback_param = sport;
	sport->dma_rx_cookie = dmaengine_submit(sport->dma_rx_desc);
	dma_async_issue_pending(chan);

	if (lpuart_is_32(sport)) {
		unsigned long temp = lpuart32_read(&sport->port, UARTBAUD);

		lpuart32_write(&sport->port, temp | UARTBAUD_RDMAE, UARTBAUD);
	} else {
		writeb(readb(sport->port.membase + UARTCR5) | UARTCR5_RDMAS,
		       sport->port.membase + UARTCR5);
	}

	return 0;
}

static void lpuart_dma_rx_free(struct uart_port *port)
{
	struct lpuart_port *sport = container_of(port,
					struct lpuart_port, port);
	struct dma_chan *chan = sport->dma_rx_chan;

	dmaengine_terminate_all(chan);
	dma_unmap_sg(chan->device->dev, &sport->rx_sgl, 1, DMA_FROM_DEVICE);
	kfree(sport->rx_ring.buf);
	sport->rx_ring.tail = 0;
	sport->rx_ring.head = 0;
	sport->dma_rx_desc = NULL;
	sport->dma_rx_cookie = -EINVAL;
}

static int lpuart_config_rs485(struct uart_port *port,
			struct serial_rs485 *rs485)
{
	struct lpuart_port *sport = container_of(port,
			struct lpuart_port, port);

	u8 modem = readb(sport->port.membase + UARTMODEM) &
		~(UARTMODEM_TXRTSPOL | UARTMODEM_TXRTSE);
	writeb(modem, sport->port.membase + UARTMODEM);

	/* clear unsupported configurations */
	rs485->delay_rts_before_send = 0;
	rs485->delay_rts_after_send = 0;
	rs485->flags &= ~SER_RS485_RX_DURING_TX;

	if (rs485->flags & SER_RS485_ENABLED) {
		/* Enable auto RS-485 RTS mode */
		modem |= UARTMODEM_TXRTSE;

		/*
		 * The hardware defaults to RTS logic HIGH while transfer.
		 * Switch polarity in case RTS shall be logic HIGH
		 * after transfer.
		 * Note: UART is assumed to be active high.
		 */
		if (rs485->flags & SER_RS485_RTS_ON_SEND)
			modem &= ~UARTMODEM_TXRTSPOL;
		else if (rs485->flags & SER_RS485_RTS_AFTER_SEND)
			modem |= UARTMODEM_TXRTSPOL;
	}

	writeb(modem, sport->port.membase + UARTMODEM);
	return 0;
}

static int lpuart32_config_rs485(struct uart_port *port,
			struct serial_rs485 *rs485)
{
	struct lpuart_port *sport = container_of(port,
			struct lpuart_port, port);

	unsigned long modem = lpuart32_read(&sport->port, UARTMODIR)
				& ~(UARTMODEM_TXRTSPOL | UARTMODEM_TXRTSE);
	lpuart32_write(&sport->port, modem, UARTMODIR);

	/* clear unsupported configurations */
	rs485->delay_rts_before_send = 0;
	rs485->delay_rts_after_send = 0;
	rs485->flags &= ~SER_RS485_RX_DURING_TX;

	if (rs485->flags & SER_RS485_ENABLED) {
		/* Enable auto RS-485 RTS mode */
		modem |= UARTMODEM_TXRTSE;

		/*
		 * The hardware defaults to RTS logic HIGH while transfer.
		 * Switch polarity in case RTS shall be logic HIGH
		 * after transfer.
		 * Note: UART is assumed to be active high.
		 */
		if (rs485->flags & SER_RS485_RTS_ON_SEND)
			modem &= ~UARTMODEM_TXRTSPOL;
		else if (rs485->flags & SER_RS485_RTS_AFTER_SEND)
			modem |= UARTMODEM_TXRTSPOL;
	}

	lpuart32_write(&sport->port, modem, UARTMODIR);
	return 0;
}

static unsigned int lpuart_get_mctrl(struct uart_port *port)
{
	unsigned int mctrl = 0;
	u8 reg;

	reg = readb(port->membase + UARTCR1);
	if (reg & UARTCR1_LOOPS)
		mctrl |= TIOCM_LOOP;

	return mctrl;
}

static unsigned int lpuart32_get_mctrl(struct uart_port *port)
{
	unsigned int mctrl = TIOCM_CAR | TIOCM_DSR | TIOCM_CTS;
	u32 reg;

	reg = lpuart32_read(port, UARTCTRL);
	if (reg & UARTCTRL_LOOPS)
		mctrl |= TIOCM_LOOP;

	return mctrl;
}

static void lpuart_set_mctrl(struct uart_port *port, unsigned int mctrl)
{
	u8 reg;

	reg = readb(port->membase + UARTCR1);

	/* for internal loopback we need LOOPS=1 and RSRC=0 */
	reg &= ~(UARTCR1_LOOPS | UARTCR1_RSRC);
	if (mctrl & TIOCM_LOOP)
		reg |= UARTCR1_LOOPS;

	writeb(reg, port->membase + UARTCR1);
}

static void lpuart32_set_mctrl(struct uart_port *port, unsigned int mctrl)
{
	u32 reg;

	reg = lpuart32_read(port, UARTCTRL);

	/* for internal loopback we need LOOPS=1 and RSRC=0 */
	reg &= ~(UARTCTRL_LOOPS | UARTCTRL_RSRC);
	if (mctrl & TIOCM_LOOP)
		reg |= UARTCTRL_LOOPS;

	lpuart32_write(port, reg, UARTCTRL);
}

static void lpuart_break_ctl(struct uart_port *port, int break_state)
{
	unsigned char temp;

	temp = readb(port->membase + UARTCR2) & ~UARTCR2_SBK;

	if (break_state != 0)
		temp |= UARTCR2_SBK;

	writeb(temp, port->membase + UARTCR2);
}

static void lpuart32_break_ctl(struct uart_port *port, int break_state)
{
	unsigned long temp;

	temp = lpuart32_read(port, UARTCTRL) & ~UARTCTRL_SBK;

	if (break_state != 0)
		temp |= UARTCTRL_SBK;

	lpuart32_write(port, temp, UARTCTRL);
}

static void lpuart_setup_watermark(struct lpuart_port *sport)
{
	unsigned char val, cr2;
	unsigned char cr2_saved;

	cr2 = readb(sport->port.membase + UARTCR2);
	cr2_saved = cr2;
	cr2 &= ~(UARTCR2_TIE | UARTCR2_TCIE | UARTCR2_TE |
			UARTCR2_RIE | UARTCR2_RE);
	writeb(cr2, sport->port.membase + UARTCR2);

	val = readb(sport->port.membase + UARTPFIFO);
	writeb(val | UARTPFIFO_TXFE | UARTPFIFO_RXFE,
			sport->port.membase + UARTPFIFO);

	/* flush Tx and Rx FIFO */
	writeb(UARTCFIFO_TXFLUSH | UARTCFIFO_RXFLUSH,
			sport->port.membase + UARTCFIFO);

	/* explicitly clear RDRF */
	if (readb(sport->port.membase + UARTSR1) & UARTSR1_RDRF) {
		readb(sport->port.membase + UARTDR);
		writeb(UARTSFIFO_RXUF, sport->port.membase + UARTSFIFO);
	}

	writeb(0, sport->port.membase + UARTTWFIFO);
	writeb(1, sport->port.membase + UARTRWFIFO);

	/* Restore cr2 */
	writeb(cr2_saved, sport->port.membase + UARTCR2);
}

static void lpuart_setup_watermark_enable(struct lpuart_port *sport)
{
	unsigned char cr2;

	lpuart_setup_watermark(sport);

	cr2 = readb(sport->port.membase + UARTCR2);
	cr2 |= UARTCR2_RIE | UARTCR2_RE | UARTCR2_TE;
	writeb(cr2, sport->port.membase + UARTCR2);
}

static void lpuart32_setup_watermark(struct lpuart_port *sport)
{
	unsigned long val, ctrl;
	unsigned long ctrl_saved;

	ctrl = lpuart32_read(&sport->port, UARTCTRL);
	ctrl_saved = ctrl;
	ctrl &= ~(UARTCTRL_TIE | UARTCTRL_TCIE | UARTCTRL_TE |
			UARTCTRL_RIE | UARTCTRL_RE);
	lpuart32_write(&sport->port, ctrl, UARTCTRL);

	/* enable FIFO mode */
	val = lpuart32_read(&sport->port, UARTFIFO);
	val |= UARTFIFO_TXFE | UARTFIFO_RXFE;
	val |= UARTFIFO_TXFLUSH | UARTFIFO_RXFLUSH;
	lpuart32_write(&sport->port, val, UARTFIFO);

	/* set the watermark */
	val = (0x1 << UARTWATER_RXWATER_OFF) | (0x0 << UARTWATER_TXWATER_OFF);
	lpuart32_write(&sport->port, val, UARTWATER);

	/* Restore cr2 */
	lpuart32_write(&sport->port, ctrl_saved, UARTCTRL);
}

static void lpuart32_setup_watermark_enable(struct lpuart_port *sport)
{
	u32 temp;

	lpuart32_setup_watermark(sport);

	temp = lpuart32_read(&sport->port, UARTCTRL);
	temp |= UARTCTRL_RE | UARTCTRL_TE | UARTCTRL_ILIE;
	lpuart32_write(&sport->port, temp, UARTCTRL);
}

static void rx_dma_timer_init(struct lpuart_port *sport)
{
	timer_setup(&sport->lpuart_timer, lpuart_timer_func, 0);
	sport->lpuart_timer.expires = jiffies + sport->dma_rx_timeout;
	add_timer(&sport->lpuart_timer);
}

static void lpuart_request_dma(struct lpuart_port *sport)
{
	sport->dma_tx_chan = dma_request_chan(sport->port.dev, "tx");
	if (IS_ERR(sport->dma_tx_chan)) {
		dev_dbg_once(sport->port.dev,
			     "DMA tx channel request failed, operating without tx DMA (%ld)\n",
			     PTR_ERR(sport->dma_tx_chan));
		sport->dma_tx_chan = NULL;
	}

	sport->dma_rx_chan = dma_request_chan(sport->port.dev, "rx");
	if (IS_ERR(sport->dma_rx_chan)) {
		dev_dbg_once(sport->port.dev,
			     "DMA rx channel request failed, operating without rx DMA (%ld)\n",
			     PTR_ERR(sport->dma_rx_chan));
		sport->dma_rx_chan = NULL;
	}
}

static void lpuart_tx_dma_startup(struct lpuart_port *sport)
{
	u32 uartbaud;
	int ret;

	if (uart_console(&sport->port))
		goto err;

	if (!sport->dma_tx_chan)
		goto err;

	ret = lpuart_dma_tx_request(&sport->port);
	if (ret)
		goto err;

	init_waitqueue_head(&sport->dma_wait);
	sport->lpuart_dma_tx_use = true;
	if (lpuart_is_32(sport)) {
		uartbaud = lpuart32_read(&sport->port, UARTBAUD);
		lpuart32_write(&sport->port,
			       uartbaud | UARTBAUD_TDMAE, UARTBAUD);
	} else {
		writeb(readb(sport->port.membase + UARTCR5) |
		       UARTCR5_TDMAS, sport->port.membase + UARTCR5);
	}

	return;

err:
	sport->lpuart_dma_tx_use = false;
}

static void lpuart_rx_dma_startup(struct lpuart_port *sport)
{
	int ret;
	unsigned char cr3;

	if (uart_console(&sport->port))
		goto err;

	if (!sport->dma_rx_chan)
		goto err;

	ret = lpuart_start_rx_dma(sport);
	if (ret)
		goto err;

	/* set Rx DMA timeout */
	sport->dma_rx_timeout = msecs_to_jiffies(DMA_RX_TIMEOUT);
	if (!sport->dma_rx_timeout)
		sport->dma_rx_timeout = 1;

	sport->lpuart_dma_rx_use = true;
	rx_dma_timer_init(sport);

	if (sport->port.has_sysrq && !lpuart_is_32(sport)) {
		cr3 = readb(sport->port.membase + UARTCR3);
		cr3 |= UARTCR3_FEIE;
		writeb(cr3, sport->port.membase + UARTCR3);
	}

	return;

err:
	sport->lpuart_dma_rx_use = false;
}

static int lpuart_startup(struct uart_port *port)
{
	struct lpuart_port *sport = container_of(port, struct lpuart_port, port);
	unsigned long flags;
	unsigned char temp;

	/* determine FIFO size and enable FIFO mode */
	temp = readb(sport->port.membase + UARTPFIFO);

	sport->txfifo_size = UARTFIFO_DEPTH((temp >> UARTPFIFO_TXSIZE_OFF) &
					    UARTPFIFO_FIFOSIZE_MASK);
	sport->port.fifosize = sport->txfifo_size;

	sport->rxfifo_size = UARTFIFO_DEPTH((temp >> UARTPFIFO_RXSIZE_OFF) &
					    UARTPFIFO_FIFOSIZE_MASK);

	lpuart_request_dma(sport);

	spin_lock_irqsave(&sport->port.lock, flags);

	lpuart_setup_watermark_enable(sport);

	lpuart_rx_dma_startup(sport);
	lpuart_tx_dma_startup(sport);

	spin_unlock_irqrestore(&sport->port.lock, flags);

	return 0;
}

static void lpuart32_configure(struct lpuart_port *sport)
{
	unsigned long temp;

	if (sport->lpuart_dma_rx_use) {
		/* RXWATER must be 0 */
		temp = lpuart32_read(&sport->port, UARTWATER);
		temp &= ~(UARTWATER_WATER_MASK << UARTWATER_RXWATER_OFF);
		lpuart32_write(&sport->port, temp, UARTWATER);
	}
	temp = lpuart32_read(&sport->port, UARTCTRL);
	if (!sport->lpuart_dma_rx_use)
		temp |= UARTCTRL_RIE;
	if (!sport->lpuart_dma_tx_use)
		temp |= UARTCTRL_TIE;
	lpuart32_write(&sport->port, temp, UARTCTRL);
}

static int lpuart32_startup(struct uart_port *port)
{
	struct lpuart_port *sport = container_of(port, struct lpuart_port, port);
	unsigned long flags;
	unsigned long temp;

	/* determine FIFO size */
	temp = lpuart32_read(&sport->port, UARTFIFO);

	sport->txfifo_size = UARTFIFO_DEPTH((temp >> UARTFIFO_TXSIZE_OFF) &
					    UARTFIFO_FIFOSIZE_MASK);
	sport->port.fifosize = sport->txfifo_size;

	sport->rxfifo_size = UARTFIFO_DEPTH((temp >> UARTFIFO_RXSIZE_OFF) &
					    UARTFIFO_FIFOSIZE_MASK);

	/*
	 * The LS1021A and LS1028A have a fixed FIFO depth of 16 words.
	 * Although they support the RX/TXSIZE fields, their encoding is
	 * different. Eg the reference manual states 0b101 is 16 words.
	 */
	if (is_layerscape_lpuart(sport)) {
		sport->rxfifo_size = 16;
		sport->txfifo_size = 16;
		sport->port.fifosize = sport->txfifo_size;
	}

	lpuart_request_dma(sport);

	spin_lock_irqsave(&sport->port.lock, flags);

	lpuart32_setup_watermark_enable(sport);

	lpuart_rx_dma_startup(sport);
	lpuart_tx_dma_startup(sport);

	lpuart32_configure(sport);

	spin_unlock_irqrestore(&sport->port.lock, flags);
	return 0;
}

static void lpuart_dma_shutdown(struct lpuart_port *sport)
{
	if (sport->lpuart_dma_rx_use) {
		del_timer_sync(&sport->lpuart_timer);
		lpuart_dma_rx_free(&sport->port);
	}

	if (sport->lpuart_dma_tx_use) {
		if (wait_event_interruptible_timeout(sport->dma_wait,
			!sport->dma_tx_in_progress, msecs_to_jiffies(300)) <= 0) {
			sport->dma_tx_in_progress = false;
			dmaengine_terminate_all(sport->dma_tx_chan);
		}
	}

	if (sport->dma_tx_chan)
		dma_release_channel(sport->dma_tx_chan);
	if (sport->dma_rx_chan)
		dma_release_channel(sport->dma_rx_chan);
}

static void lpuart_shutdown(struct uart_port *port)
{
	struct lpuart_port *sport = container_of(port, struct lpuart_port, port);
	unsigned char temp;
	unsigned long flags;

	spin_lock_irqsave(&port->lock, flags);

	/* disable Rx/Tx and interrupts */
	temp = readb(port->membase + UARTCR2);
	temp &= ~(UARTCR2_TE | UARTCR2_RE |
			UARTCR2_TIE | UARTCR2_TCIE | UARTCR2_RIE);
	writeb(temp, port->membase + UARTCR2);

	spin_unlock_irqrestore(&port->lock, flags);

	lpuart_dma_shutdown(sport);
}

static void lpuart32_shutdown(struct uart_port *port)
{
	struct lpuart_port *sport =
		container_of(port, struct lpuart_port, port);
	unsigned long temp;
	unsigned long flags;

	spin_lock_irqsave(&port->lock, flags);

	/* disable Rx/Tx and interrupts */
	temp = lpuart32_read(port, UARTCTRL);
	temp &= ~(UARTCTRL_TE | UARTCTRL_RE |
			UARTCTRL_TIE | UARTCTRL_TCIE | UARTCTRL_RIE);
	lpuart32_write(port, temp, UARTCTRL);

	spin_unlock_irqrestore(&port->lock, flags);

	lpuart_dma_shutdown(sport);
}

static void
lpuart_set_termios(struct uart_port *port, struct ktermios *termios,
		   struct ktermios *old)
{
	struct lpuart_port *sport = container_of(port, struct lpuart_port, port);
	unsigned long flags;
	unsigned char cr1, old_cr1, old_cr2, cr3, cr4, bdh, modem;
	unsigned int  baud;
	unsigned int old_csize = old ? old->c_cflag & CSIZE : CS8;
	unsigned int sbr, brfa;

	cr1 = old_cr1 = readb(sport->port.membase + UARTCR1);
	old_cr2 = readb(sport->port.membase + UARTCR2);
	cr3 = readb(sport->port.membase + UARTCR3);
	cr4 = readb(sport->port.membase + UARTCR4);
	bdh = readb(sport->port.membase + UARTBDH);
	modem = readb(sport->port.membase + UARTMODEM);
	/*
	 * only support CS8 and CS7, and for CS7 must enable PE.
	 * supported mode:
	 *  - (7,e/o,1)
	 *  - (8,n,1)
	 *  - (8,m/s,1)
	 *  - (8,e/o,1)
	 */
	while ((termios->c_cflag & CSIZE) != CS8 &&
		(termios->c_cflag & CSIZE) != CS7) {
		termios->c_cflag &= ~CSIZE;
		termios->c_cflag |= old_csize;
		old_csize = CS8;
	}

	if ((termios->c_cflag & CSIZE) == CS8 ||
		(termios->c_cflag & CSIZE) == CS7)
		cr1 = old_cr1 & ~UARTCR1_M;

	if (termios->c_cflag & CMSPAR) {
		if ((termios->c_cflag & CSIZE) != CS8) {
			termios->c_cflag &= ~CSIZE;
			termios->c_cflag |= CS8;
		}
		cr1 |= UARTCR1_M;
	}

	/*
	 * When auto RS-485 RTS mode is enabled,
	 * hardware flow control need to be disabled.
	 */
	if (sport->port.rs485.flags & SER_RS485_ENABLED)
		termios->c_cflag &= ~CRTSCTS;

	if (termios->c_cflag & CRTSCTS)
		modem |= UARTMODEM_RXRTSE | UARTMODEM_TXCTSE;
	else
		modem &= ~(UARTMODEM_RXRTSE | UARTMODEM_TXCTSE);

	termios->c_cflag &= ~CSTOPB;

	/* parity must be enabled when CS7 to match 8-bits format */
	if ((termios->c_cflag & CSIZE) == CS7)
		termios->c_cflag |= PARENB;

	if (termios->c_cflag & PARENB) {
		if (termios->c_cflag & CMSPAR) {
			cr1 &= ~UARTCR1_PE;
			if (termios->c_cflag & PARODD)
				cr3 |= UARTCR3_T8;
			else
				cr3 &= ~UARTCR3_T8;
		} else {
			cr1 |= UARTCR1_PE;
			if ((termios->c_cflag & CSIZE) == CS8)
				cr1 |= UARTCR1_M;
			if (termios->c_cflag & PARODD)
				cr1 |= UARTCR1_PT;
			else
				cr1 &= ~UARTCR1_PT;
		}
	} else {
		cr1 &= ~UARTCR1_PE;
	}

	/* ask the core to calculate the divisor */
	baud = uart_get_baud_rate(port, termios, old, 50, port->uartclk / 16);

	/*
	 * Need to update the Ring buffer length according to the selected
	 * baud rate and restart Rx DMA path.
	 *
	 * Since timer function acqures sport->port.lock, need to stop before
	 * acquring same lock because otherwise del_timer_sync() can deadlock.
	 */
	if (old && sport->lpuart_dma_rx_use) {
		del_timer_sync(&sport->lpuart_timer);
		lpuart_dma_rx_free(&sport->port);
	}

	spin_lock_irqsave(&sport->port.lock, flags);

	sport->port.read_status_mask = 0;
	if (termios->c_iflag & INPCK)
		sport->port.read_status_mask |= UARTSR1_FE | UARTSR1_PE;
	if (termios->c_iflag & (IGNBRK | BRKINT | PARMRK))
		sport->port.read_status_mask |= UARTSR1_FE;

	/* characters to ignore */
	sport->port.ignore_status_mask = 0;
	if (termios->c_iflag & IGNPAR)
		sport->port.ignore_status_mask |= UARTSR1_PE;
	if (termios->c_iflag & IGNBRK) {
		sport->port.ignore_status_mask |= UARTSR1_FE;
		/*
		 * if we're ignoring parity and break indicators,
		 * ignore overruns too (for real raw support).
		 */
		if (termios->c_iflag & IGNPAR)
			sport->port.ignore_status_mask |= UARTSR1_OR;
	}

	/* update the per-port timeout */
	uart_update_timeout(port, termios->c_cflag, baud);

	/* wait transmit engin complete */
	lpuart_wait_bit_set(&sport->port, UARTSR1, UARTSR1_TC);

	/* disable transmit and receive */
	writeb(old_cr2 & ~(UARTCR2_TE | UARTCR2_RE),
			sport->port.membase + UARTCR2);

	sbr = sport->port.uartclk / (16 * baud);
	brfa = ((sport->port.uartclk - (16 * sbr * baud)) * 2) / baud;
	bdh &= ~UARTBDH_SBR_MASK;
	bdh |= (sbr >> 8) & 0x1F;
	cr4 &= ~UARTCR4_BRFA_MASK;
	brfa &= UARTCR4_BRFA_MASK;
	writeb(cr4 | brfa, sport->port.membase + UARTCR4);
	writeb(bdh, sport->port.membase + UARTBDH);
	writeb(sbr & 0xFF, sport->port.membase + UARTBDL);
	writeb(cr3, sport->port.membase + UARTCR3);
	writeb(cr1, sport->port.membase + UARTCR1);
	writeb(modem, sport->port.membase + UARTMODEM);

	/* restore control register */
	writeb(old_cr2, sport->port.membase + UARTCR2);

	if (old && sport->lpuart_dma_rx_use) {
		if (!lpuart_start_rx_dma(sport))
			rx_dma_timer_init(sport);
		else
			sport->lpuart_dma_rx_use = false;
	}

	spin_unlock_irqrestore(&sport->port.lock, flags);
}

static void __lpuart32_serial_setbrg(struct uart_port *port,
				     unsigned int baudrate, bool use_rx_dma,
				     bool use_tx_dma)
{
	u32 sbr, osr, baud_diff, tmp_osr, tmp_sbr, tmp_diff, tmp;
	u32 clk = port->uartclk;

	/*
	 * The idea is to use the best OSR (over-sampling rate) possible.
	 * Note, OSR is typically hard-set to 16 in other LPUART instantiations.
	 * Loop to find the best OSR value possible, one that generates minimum
	 * baud_diff iterate through the rest of the supported values of OSR.
	 *
	 * Calculation Formula:
	 *  Baud Rate = baud clock / ((OSR+1) × SBR)
	 */
	baud_diff = baudrate;
	osr = 0;
	sbr = 0;

	for (tmp_osr = 4; tmp_osr <= 32; tmp_osr++) {
		/* calculate the temporary sbr value  */
		tmp_sbr = (clk / (baudrate * tmp_osr));
		if (tmp_sbr == 0)
			tmp_sbr = 1;

		/*
		 * calculate the baud rate difference based on the temporary
		 * osr and sbr values
		 */
		tmp_diff = clk / (tmp_osr * tmp_sbr) - baudrate;

		/* select best values between sbr and sbr+1 */
		tmp = clk / (tmp_osr * (tmp_sbr + 1));
		if (tmp_diff > (baudrate - tmp)) {
			tmp_diff = baudrate - tmp;
			tmp_sbr++;
		}

		if (tmp_sbr > UARTBAUD_SBR_MASK)
			continue;

		if (tmp_diff <= baud_diff) {
			baud_diff = tmp_diff;
			osr = tmp_osr;
			sbr = tmp_sbr;

			if (!baud_diff)
				break;
		}
	}

	/* handle buadrate outside acceptable rate */
	if (baud_diff > ((baudrate / 100) * 3))
		dev_warn(port->dev,
			 "unacceptable baud rate difference of more than 3%%\n");

	tmp = lpuart32_read(port, UARTBAUD);

	if ((osr > 3) && (osr < 8))
		tmp |= UARTBAUD_BOTHEDGE;

	tmp &= ~(UARTBAUD_OSR_MASK << UARTBAUD_OSR_SHIFT);
	tmp |= ((osr-1) & UARTBAUD_OSR_MASK) << UARTBAUD_OSR_SHIFT;

	tmp &= ~UARTBAUD_SBR_MASK;
	tmp |= sbr & UARTBAUD_SBR_MASK;

	if (!use_rx_dma)
		tmp &= ~UARTBAUD_RDMAE;
	if (!use_tx_dma)
		tmp &= ~UARTBAUD_TDMAE;

	lpuart32_write(port, tmp, UARTBAUD);
}

static void lpuart32_serial_setbrg(struct lpuart_port *sport,
				   unsigned int baudrate)
{
	__lpuart32_serial_setbrg(&sport->port, baudrate,
				 sport->lpuart_dma_rx_use,
				 sport->lpuart_dma_tx_use);
}


static void
lpuart32_set_termios(struct uart_port *port, struct ktermios *termios,
		   struct ktermios *old)
{
	struct lpuart_port *sport = container_of(port, struct lpuart_port, port);
	unsigned long flags;
	unsigned long ctrl, old_ctrl, bd, modem;
	unsigned int  baud;
	unsigned int old_csize = old ? old->c_cflag & CSIZE : CS8;

	ctrl = old_ctrl = lpuart32_read(&sport->port, UARTCTRL);
	bd = lpuart32_read(&sport->port, UARTBAUD);
	modem = lpuart32_read(&sport->port, UARTMODIR);
	/*
	 * only support CS8 and CS7, and for CS7 must enable PE.
	 * supported mode:
	 *  - (7,e/o,1)
	 *  - (8,n,1)
	 *  - (8,m/s,1)
	 *  - (8,e/o,1)
	 */
	while ((termios->c_cflag & CSIZE) != CS8 &&
		(termios->c_cflag & CSIZE) != CS7) {
		termios->c_cflag &= ~CSIZE;
		termios->c_cflag |= old_csize;
		old_csize = CS8;
	}

	if ((termios->c_cflag & CSIZE) == CS8 ||
		(termios->c_cflag & CSIZE) == CS7)
		ctrl = old_ctrl & ~UARTCTRL_M;

	if (termios->c_cflag & CMSPAR) {
		if ((termios->c_cflag & CSIZE) != CS8) {
			termios->c_cflag &= ~CSIZE;
			termios->c_cflag |= CS8;
		}
		ctrl |= UARTCTRL_M;
	}

	/*
	 * When auto RS-485 RTS mode is enabled,
	 * hardware flow control need to be disabled.
	 */
	if (sport->port.rs485.flags & SER_RS485_ENABLED)
		termios->c_cflag &= ~CRTSCTS;

	if (termios->c_cflag & CRTSCTS)
		modem |= UARTMODIR_RXRTSE | UARTMODIR_TXCTSE;
	else
		modem &= ~(UARTMODIR_RXRTSE | UARTMODIR_TXCTSE);

	if (termios->c_cflag & CSTOPB)
		bd |= UARTBAUD_SBNS;
	else
		bd &= ~UARTBAUD_SBNS;

	/* parity must be enabled when CS7 to match 8-bits format */
	if ((termios->c_cflag & CSIZE) == CS7)
		termios->c_cflag |= PARENB;

	if ((termios->c_cflag & PARENB)) {
		if (termios->c_cflag & CMSPAR) {
			ctrl &= ~UARTCTRL_PE;
			ctrl |= UARTCTRL_M;
		} else {
			ctrl |= UARTCTRL_PE;
			if ((termios->c_cflag & CSIZE) == CS8)
				ctrl |= UARTCTRL_M;
			if (termios->c_cflag & PARODD)
				ctrl |= UARTCTRL_PT;
			else
				ctrl &= ~UARTCTRL_PT;
		}
	} else {
		ctrl &= ~UARTCTRL_PE;
	}

	/* ask the core to calculate the divisor */
	baud = uart_get_baud_rate(port, termios, old, 50, port->uartclk / 4);

	/*
	 * Need to update the Ring buffer length according to the selected
	 * baud rate and restart Rx DMA path.
	 *
	 * Since timer function acqures sport->port.lock, need to stop before
	 * acquring same lock because otherwise del_timer_sync() can deadlock.
	 */
	if (old && sport->lpuart_dma_rx_use) {
		del_timer_sync(&sport->lpuart_timer);
		lpuart_dma_rx_free(&sport->port);
	}

	spin_lock_irqsave(&sport->port.lock, flags);

	sport->port.read_status_mask = 0;
	if (termios->c_iflag & INPCK)
		sport->port.read_status_mask |= UARTSTAT_FE | UARTSTAT_PE;
	if (termios->c_iflag & (IGNBRK | BRKINT | PARMRK))
		sport->port.read_status_mask |= UARTSTAT_FE;

	/* characters to ignore */
	sport->port.ignore_status_mask = 0;
	if (termios->c_iflag & IGNPAR)
		sport->port.ignore_status_mask |= UARTSTAT_PE;
	if (termios->c_iflag & IGNBRK) {
		sport->port.ignore_status_mask |= UARTSTAT_FE;
		/*
		 * if we're ignoring parity and break indicators,
		 * ignore overruns too (for real raw support).
		 */
		if (termios->c_iflag & IGNPAR)
			sport->port.ignore_status_mask |= UARTSTAT_OR;
	}

	/* update the per-port timeout */
	uart_update_timeout(port, termios->c_cflag, baud);

	/* wait transmit engin complete */
	lpuart32_wait_bit_set(&sport->port, UARTSTAT, UARTSTAT_TC);

	/* disable transmit and receive */
	lpuart32_write(&sport->port, old_ctrl & ~(UARTCTRL_TE | UARTCTRL_RE),
		       UARTCTRL);

	lpuart32_write(&sport->port, bd, UARTBAUD);
	lpuart32_serial_setbrg(sport, baud);
	lpuart32_write(&sport->port, modem, UARTMODIR);
	lpuart32_write(&sport->port, ctrl, UARTCTRL);
	/* restore control register */

	if (old && sport->lpuart_dma_rx_use) {
		if (!lpuart_start_rx_dma(sport))
			rx_dma_timer_init(sport);
		else
			sport->lpuart_dma_rx_use = false;
	}

	spin_unlock_irqrestore(&sport->port.lock, flags);
}

static const char *lpuart_type(struct uart_port *port)
{
	return "FSL_LPUART";
}

static void lpuart_release_port(struct uart_port *port)
{
	/* nothing to do */
}

static int lpuart_request_port(struct uart_port *port)
{
	return  0;
}

/* configure/autoconfigure the port */
static void lpuart_config_port(struct uart_port *port, int flags)
{
	if (flags & UART_CONFIG_TYPE)
		port->type = PORT_LPUART;
}

static int lpuart_verify_port(struct uart_port *port, struct serial_struct *ser)
{
	int ret = 0;

	if (ser->type != PORT_UNKNOWN && ser->type != PORT_LPUART)
		ret = -EINVAL;
	if (port->irq != ser->irq)
		ret = -EINVAL;
	if (ser->io_type != UPIO_MEM)
		ret = -EINVAL;
	if (port->uartclk / 16 != ser->baud_base)
		ret = -EINVAL;
	if (port->iobase != ser->port)
		ret = -EINVAL;
	if (ser->hub6 != 0)
		ret = -EINVAL;
	return ret;
}

static const struct uart_ops lpuart_pops = {
	.tx_empty	= lpuart_tx_empty,
	.set_mctrl	= lpuart_set_mctrl,
	.get_mctrl	= lpuart_get_mctrl,
	.stop_tx	= lpuart_stop_tx,
	.start_tx	= lpuart_start_tx,
	.stop_rx	= lpuart_stop_rx,
	.break_ctl	= lpuart_break_ctl,
	.startup	= lpuart_startup,
	.shutdown	= lpuart_shutdown,
	.set_termios	= lpuart_set_termios,
	.type		= lpuart_type,
	.request_port	= lpuart_request_port,
	.release_port	= lpuart_release_port,
	.config_port	= lpuart_config_port,
	.verify_port	= lpuart_verify_port,
	.flush_buffer	= lpuart_flush_buffer,
#if defined(CONFIG_CONSOLE_POLL)
	.poll_init	= lpuart_poll_init,
	.poll_get_char	= lpuart_poll_get_char,
	.poll_put_char	= lpuart_poll_put_char,
#endif
};

static const struct uart_ops lpuart32_pops = {
	.tx_empty	= lpuart32_tx_empty,
	.set_mctrl	= lpuart32_set_mctrl,
	.get_mctrl	= lpuart32_get_mctrl,
	.stop_tx	= lpuart32_stop_tx,
	.start_tx	= lpuart32_start_tx,
	.stop_rx	= lpuart32_stop_rx,
	.break_ctl	= lpuart32_break_ctl,
	.startup	= lpuart32_startup,
	.shutdown	= lpuart32_shutdown,
	.set_termios	= lpuart32_set_termios,
	.type		= lpuart_type,
	.request_port	= lpuart_request_port,
	.release_port	= lpuart_release_port,
	.config_port	= lpuart_config_port,
	.verify_port	= lpuart_verify_port,
	.flush_buffer	= lpuart_flush_buffer,
#if defined(CONFIG_CONSOLE_POLL)
	.poll_init	= lpuart32_poll_init,
	.poll_get_char	= lpuart32_poll_get_char,
	.poll_put_char	= lpuart32_poll_put_char,
#endif
};

static struct lpuart_port *lpuart_ports[UART_NR];

#ifdef CONFIG_SERIAL_FSL_LPUART_CONSOLE
static void lpuart_console_putchar(struct uart_port *port, unsigned char ch)
{
	lpuart_wait_bit_set(port, UARTSR1, UARTSR1_TDRE);
	writeb(ch, port->membase + UARTDR);
}

static void lpuart32_console_putchar(struct uart_port *port, unsigned char ch)
{
	lpuart32_wait_bit_set(port, UARTSTAT, UARTSTAT_TDRE);
	lpuart32_write(port, ch, UARTDATA);
}

static void
lpuart_console_write(struct console *co, const char *s, unsigned int count)
{
	struct lpuart_port *sport = lpuart_ports[co->index];
	unsigned char  old_cr2, cr2;
	unsigned long flags;
	int locked = 1;

	if (oops_in_progress)
		locked = spin_trylock_irqsave(&sport->port.lock, flags);
	else
		spin_lock_irqsave(&sport->port.lock, flags);

	/* first save CR2 and then disable interrupts */
	cr2 = old_cr2 = readb(sport->port.membase + UARTCR2);
	cr2 |= UARTCR2_TE | UARTCR2_RE;
	cr2 &= ~(UARTCR2_TIE | UARTCR2_TCIE | UARTCR2_RIE);
	writeb(cr2, sport->port.membase + UARTCR2);

	uart_console_write(&sport->port, s, count, lpuart_console_putchar);

	/* wait for transmitter finish complete and restore CR2 */
	lpuart_wait_bit_set(&sport->port, UARTSR1, UARTSR1_TC);

	writeb(old_cr2, sport->port.membase + UARTCR2);

	if (locked)
		spin_unlock_irqrestore(&sport->port.lock, flags);
}

static void
lpuart32_console_write(struct console *co, const char *s, unsigned int count)
{
	struct lpuart_port *sport = lpuart_ports[co->index];
	unsigned long  old_cr, cr;
	unsigned long flags;
	int locked = 1;

	if (oops_in_progress)
		locked = spin_trylock_irqsave(&sport->port.lock, flags);
	else
		spin_lock_irqsave(&sport->port.lock, flags);

	/* first save CR2 and then disable interrupts */
	cr = old_cr = lpuart32_read(&sport->port, UARTCTRL);
	cr |= UARTCTRL_TE | UARTCTRL_RE;
	cr &= ~(UARTCTRL_TIE | UARTCTRL_TCIE | UARTCTRL_RIE);
	lpuart32_write(&sport->port, cr, UARTCTRL);

	uart_console_write(&sport->port, s, count, lpuart32_console_putchar);

	/* wait for transmitter finish complete and restore CR2 */
	lpuart32_wait_bit_set(&sport->port, UARTSTAT, UARTSTAT_TC);

	lpuart32_write(&sport->port, old_cr, UARTCTRL);

	if (locked)
		spin_unlock_irqrestore(&sport->port.lock, flags);
}

/*
 * if the port was already initialised (eg, by a boot loader),
 * try to determine the current setup.
 */
static void __init
lpuart_console_get_options(struct lpuart_port *sport, int *baud,
			   int *parity, int *bits)
{
	unsigned char cr, bdh, bdl, brfa;
	unsigned int sbr, uartclk, baud_raw;

	cr = readb(sport->port.membase + UARTCR2);
	cr &= UARTCR2_TE | UARTCR2_RE;
	if (!cr)
		return;

	/* ok, the port was enabled */

	cr = readb(sport->port.membase + UARTCR1);

	*parity = 'n';
	if (cr & UARTCR1_PE) {
		if (cr & UARTCR1_PT)
			*parity = 'o';
		else
			*parity = 'e';
	}

	if (cr & UARTCR1_M)
		*bits = 9;
	else
		*bits = 8;

	bdh = readb(sport->port.membase + UARTBDH);
	bdh &= UARTBDH_SBR_MASK;
	bdl = readb(sport->port.membase + UARTBDL);
	sbr = bdh;
	sbr <<= 8;
	sbr |= bdl;
	brfa = readb(sport->port.membase + UARTCR4);
	brfa &= UARTCR4_BRFA_MASK;

	uartclk = lpuart_get_baud_clk_rate(sport);
	/*
	 * baud = mod_clk/(16*(sbr[13]+(brfa)/32)
	 */
	baud_raw = uartclk / (16 * (sbr + brfa / 32));

	if (*baud != baud_raw)
		dev_info(sport->port.dev, "Serial: Console lpuart rounded baud rate"
				"from %d to %d\n", baud_raw, *baud);
}

static void __init
lpuart32_console_get_options(struct lpuart_port *sport, int *baud,
			   int *parity, int *bits)
{
	unsigned long cr, bd;
	unsigned int sbr, uartclk, baud_raw;

	cr = lpuart32_read(&sport->port, UARTCTRL);
	cr &= UARTCTRL_TE | UARTCTRL_RE;
	if (!cr)
		return;

	/* ok, the port was enabled */

	cr = lpuart32_read(&sport->port, UARTCTRL);

	*parity = 'n';
	if (cr & UARTCTRL_PE) {
		if (cr & UARTCTRL_PT)
			*parity = 'o';
		else
			*parity = 'e';
	}

	if (cr & UARTCTRL_M)
		*bits = 9;
	else
		*bits = 8;

	bd = lpuart32_read(&sport->port, UARTBAUD);
	bd &= UARTBAUD_SBR_MASK;
	if (!bd)
		return;

	sbr = bd;
	uartclk = lpuart_get_baud_clk_rate(sport);
	/*
	 * baud = mod_clk/(16*(sbr[13]+(brfa)/32)
	 */
	baud_raw = uartclk / (16 * sbr);

	if (*baud != baud_raw)
		dev_info(sport->port.dev, "Serial: Console lpuart rounded baud rate"
				"from %d to %d\n", baud_raw, *baud);
}

static int __init lpuart_console_setup(struct console *co, char *options)
{
	struct lpuart_port *sport;
	int baud = 115200;
	int bits = 8;
	int parity = 'n';
	int flow = 'n';

	/*
	 * check whether an invalid uart number has been specified, and
	 * if so, search for the first available port that does have
	 * console support.
	 */
	if (co->index == -1 || co->index >= ARRAY_SIZE(lpuart_ports))
		co->index = 0;

	sport = lpuart_ports[co->index];
	if (sport == NULL)
		return -ENODEV;

	if (options)
		uart_parse_options(options, &baud, &parity, &bits, &flow);
	else
		if (lpuart_is_32(sport))
			lpuart32_console_get_options(sport, &baud, &parity, &bits);
		else
			lpuart_console_get_options(sport, &baud, &parity, &bits);

	if (lpuart_is_32(sport))
		lpuart32_setup_watermark(sport);
	else
		lpuart_setup_watermark(sport);

	return uart_set_options(&sport->port, co, baud, parity, bits, flow);
}

static struct uart_driver lpuart_reg;
static struct console lpuart_console = {
	.name		= DEV_NAME,
	.write		= lpuart_console_write,
	.device		= uart_console_device,
	.setup		= lpuart_console_setup,
	.flags		= CON_PRINTBUFFER,
	.index		= -1,
	.data		= &lpuart_reg,
};

static struct console lpuart32_console = {
	.name		= DEV_NAME,
	.write		= lpuart32_console_write,
	.device		= uart_console_device,
	.setup		= lpuart_console_setup,
	.flags		= CON_PRINTBUFFER,
	.index		= -1,
	.data		= &lpuart_reg,
};

static void lpuart_early_write(struct console *con, const char *s, unsigned n)
{
	struct earlycon_device *dev = con->data;

	uart_console_write(&dev->port, s, n, lpuart_console_putchar);
}

static void lpuart32_early_write(struct console *con, const char *s, unsigned n)
{
	struct earlycon_device *dev = con->data;

	uart_console_write(&dev->port, s, n, lpuart32_console_putchar);
}

static int __init lpuart_early_console_setup(struct earlycon_device *device,
					  const char *opt)
{
	if (!device->port.membase)
		return -ENODEV;

	device->con->write = lpuart_early_write;
	return 0;
}

static int __init lpuart32_early_console_setup(struct earlycon_device *device,
					  const char *opt)
{
	if (!device->port.membase)
		return -ENODEV;

	if (device->port.iotype != UPIO_MEM32)
		device->port.iotype = UPIO_MEM32BE;

	device->con->write = lpuart32_early_write;
	return 0;
}

static int __init ls1028a_early_console_setup(struct earlycon_device *device,
					      const char *opt)
{
	u32 cr;

	if (!device->port.membase)
		return -ENODEV;

	device->port.iotype = UPIO_MEM32;
	device->con->write = lpuart32_early_write;

	/* set the baudrate */
	if (device->port.uartclk && device->baud)
		__lpuart32_serial_setbrg(&device->port, device->baud,
					 false, false);

	/* enable transmitter */
	cr = lpuart32_read(&device->port, UARTCTRL);
	cr |= UARTCTRL_TE;
	lpuart32_write(&device->port, cr, UARTCTRL);

	return 0;
}

static int __init lpuart32_imx_early_console_setup(struct earlycon_device *device,
						   const char *opt)
{
	if (!device->port.membase)
		return -ENODEV;

	device->port.iotype = UPIO_MEM32;
	device->port.membase += IMX_REG_OFF;
	device->con->write = lpuart32_early_write;

	return 0;
}
OF_EARLYCON_DECLARE(lpuart, "fsl,vf610-lpuart", lpuart_early_console_setup);
OF_EARLYCON_DECLARE(lpuart32, "fsl,ls1021a-lpuart", lpuart32_early_console_setup);
OF_EARLYCON_DECLARE(lpuart32, "fsl,ls1028a-lpuart", ls1028a_early_console_setup);
OF_EARLYCON_DECLARE(lpuart32, "fsl,imx7ulp-lpuart", lpuart32_imx_early_console_setup);
OF_EARLYCON_DECLARE(lpuart32, "fsl,imx8qxp-lpuart", lpuart32_imx_early_console_setup);
OF_EARLYCON_DECLARE(lpuart32, "fsl,imxrt1050-lpuart", lpuart32_imx_early_console_setup);
EARLYCON_DECLARE(lpuart, lpuart_early_console_setup);
EARLYCON_DECLARE(lpuart32, lpuart32_early_console_setup);

#define LPUART_CONSOLE	(&lpuart_console)
#define LPUART32_CONSOLE	(&lpuart32_console)
#else
#define LPUART_CONSOLE	NULL
#define LPUART32_CONSOLE	NULL
#endif

static struct uart_driver lpuart_reg = {
	.owner		= THIS_MODULE,
	.driver_name	= DRIVER_NAME,
	.dev_name	= DEV_NAME,
	.nr		= ARRAY_SIZE(lpuart_ports),
	.cons		= LPUART_CONSOLE,
};

static int lpuart_probe(struct platform_device *pdev)
{
	const struct lpuart_soc_data *sdata = of_device_get_match_data(&pdev->dev);
	struct device_node *np = pdev->dev.of_node;
	struct lpuart_port *sport;
	struct resource *res;
	irq_handler_t handler;
	int ret;

	sport = devm_kzalloc(&pdev->dev, sizeof(*sport), GFP_KERNEL);
	if (!sport)
		return -ENOMEM;

	res = platform_get_resource(pdev, IORESOURCE_MEM, 0);
	sport->port.membase = devm_ioremap_resource(&pdev->dev, res);
	if (IS_ERR(sport->port.membase))
		return PTR_ERR(sport->port.membase);

	sport->port.membase += sdata->reg_off;
	sport->port.mapbase = res->start + sdata->reg_off;
	sport->port.dev = &pdev->dev;
	sport->port.type = PORT_LPUART;
	sport->devtype = sdata->devtype;
	ret = platform_get_irq(pdev, 0);
	if (ret < 0)
		return ret;
	sport->port.irq = ret;
	sport->port.iotype = sdata->iotype;
	if (lpuart_is_32(sport))
		sport->port.ops = &lpuart32_pops;
	else
		sport->port.ops = &lpuart_pops;
	sport->port.has_sysrq = IS_ENABLED(CONFIG_SERIAL_FSL_LPUART_CONSOLE);
	sport->port.flags = UPF_BOOT_AUTOCONF;

	if (lpuart_is_32(sport))
		sport->port.rs485_config = lpuart32_config_rs485;
	else
		sport->port.rs485_config = lpuart_config_rs485;

	sport->ipg_clk = devm_clk_get(&pdev->dev, "ipg");
	if (IS_ERR(sport->ipg_clk)) {
		ret = PTR_ERR(sport->ipg_clk);
		dev_err(&pdev->dev, "failed to get uart ipg clk: %d\n", ret);
		return ret;
	}

	sport->baud_clk = NULL;
	if (is_imx8qxp_lpuart(sport)) {
		sport->baud_clk = devm_clk_get(&pdev->dev, "baud");
		if (IS_ERR(sport->baud_clk)) {
			ret = PTR_ERR(sport->baud_clk);
			dev_err(&pdev->dev, "failed to get uart baud clk: %d\n", ret);
			return ret;
		}
	}

	ret = of_alias_get_id(np, "serial");
	if (ret < 0) {
		dev_err(&pdev->dev, "failed to get alias id, errno %d\n", ret);
		return ret;
	}
	if (ret >= ARRAY_SIZE(lpuart_ports)) {
		dev_err(&pdev->dev, "serial%d out of range\n", ret);
		return -EINVAL;
	}
	sport->port.line = ret;

	ret = lpuart_enable_clks(sport);
	if (ret)
		return ret;
	sport->port.uartclk = lpuart_get_baud_clk_rate(sport);

	lpuart_ports[sport->port.line] = sport;

	platform_set_drvdata(pdev, &sport->port);

	if (lpuart_is_32(sport)) {
		lpuart_reg.cons = LPUART32_CONSOLE;
		handler = lpuart32_int;
	} else {
		lpuart_reg.cons = LPUART_CONSOLE;
		handler = lpuart_int;
	}
	ret = uart_add_one_port(&lpuart_reg, &sport->port);
	if (ret)
		goto failed_attach_port;

	ret = lpuart_global_reset(sport);
	if (ret)
		goto failed_reset;

	ret = uart_get_rs485_mode(&sport->port);
	if (ret)
		goto failed_get_rs485;

	if (sport->port.rs485.flags & SER_RS485_RX_DURING_TX)
		dev_err(&pdev->dev, "driver doesn't support RX during TX\n");

	if (sport->port.rs485.delay_rts_before_send ||
	    sport->port.rs485.delay_rts_after_send)
		dev_err(&pdev->dev, "driver doesn't support RTS delays\n");

	sport->port.rs485_config(&sport->port, &sport->port.rs485);

	ret = devm_request_irq(&pdev->dev, sport->port.irq, handler, 0,
				DRIVER_NAME, sport);
	if (ret)
		goto failed_irq_request;

	return 0;

failed_irq_request:
failed_get_rs485:
failed_reset:
	uart_remove_one_port(&lpuart_reg, &sport->port);
failed_attach_port:
	lpuart_disable_clks(sport);
	return ret;
}

static int lpuart_remove(struct platform_device *pdev)
{
	struct lpuart_port *sport = platform_get_drvdata(pdev);

	uart_remove_one_port(&lpuart_reg, &sport->port);

	lpuart_disable_clks(sport);

	if (sport->dma_tx_chan)
		dma_release_channel(sport->dma_tx_chan);

	if (sport->dma_rx_chan)
		dma_release_channel(sport->dma_rx_chan);

	return 0;
}

static int __maybe_unused lpuart_suspend(struct device *dev)
{
	struct lpuart_port *sport = dev_get_drvdata(dev);
	unsigned long temp;
	bool irq_wake;

	if (lpuart_is_32(sport)) {
		/* disable Rx/Tx and interrupts */
		temp = lpuart32_read(&sport->port, UARTCTRL);
		temp &= ~(UARTCTRL_TE | UARTCTRL_TIE | UARTCTRL_TCIE);
		lpuart32_write(&sport->port, temp, UARTCTRL);
	} else {
		/* disable Rx/Tx and interrupts */
		temp = readb(sport->port.membase + UARTCR2);
		temp &= ~(UARTCR2_TE | UARTCR2_TIE | UARTCR2_TCIE);
		writeb(temp, sport->port.membase + UARTCR2);
	}

	uart_suspend_port(&lpuart_reg, &sport->port);

	/* uart_suspend_port() might set wakeup flag */
	irq_wake = irqd_is_wakeup_set(irq_get_irq_data(sport->port.irq));

	if (sport->lpuart_dma_rx_use) {
		/*
		 * EDMA driver during suspend will forcefully release any
		 * non-idle DMA channels. If port wakeup is enabled or if port
		 * is console port or 'no_console_suspend' is set the Rx DMA
		 * cannot resume as as expected, hence gracefully release the
		 * Rx DMA path before suspend and start Rx DMA path on resume.
		 */
		if (irq_wake) {
			del_timer_sync(&sport->lpuart_timer);
			lpuart_dma_rx_free(&sport->port);
		}

		/* Disable Rx DMA to use UART port as wakeup source */
		if (lpuart_is_32(sport)) {
			temp = lpuart32_read(&sport->port, UARTBAUD);
			lpuart32_write(&sport->port, temp & ~UARTBAUD_RDMAE,
				       UARTBAUD);
		} else {
			writeb(readb(sport->port.membase + UARTCR5) &
			       ~UARTCR5_RDMAS, sport->port.membase + UARTCR5);
		}
	}

	if (sport->lpuart_dma_tx_use) {
		sport->dma_tx_in_progress = false;
		dmaengine_terminate_all(sport->dma_tx_chan);
	}

	if (sport->port.suspended && !irq_wake)
		lpuart_disable_clks(sport);

	return 0;
}

static int __maybe_unused lpuart_resume(struct device *dev)
{
	struct lpuart_port *sport = dev_get_drvdata(dev);
	bool irq_wake = irqd_is_wakeup_set(irq_get_irq_data(sport->port.irq));

	if (sport->port.suspended && !irq_wake)
		lpuart_enable_clks(sport);

	if (lpuart_is_32(sport))
		lpuart32_setup_watermark_enable(sport);
	else
		lpuart_setup_watermark_enable(sport);

	if (sport->lpuart_dma_rx_use) {
		if (irq_wake) {
			if (!lpuart_start_rx_dma(sport))
				rx_dma_timer_init(sport);
			else
				sport->lpuart_dma_rx_use = false;
		}
	}

	lpuart_tx_dma_startup(sport);

	if (lpuart_is_32(sport))
		lpuart32_configure(sport);

	uart_resume_port(&lpuart_reg, &sport->port);

	return 0;
}

static SIMPLE_DEV_PM_OPS(lpuart_pm_ops, lpuart_suspend, lpuart_resume);

static struct platform_driver lpuart_driver = {
	.probe		= lpuart_probe,
	.remove		= lpuart_remove,
	.driver		= {
		.name	= "fsl-lpuart",
		.of_match_table = lpuart_dt_ids,
		.pm	= &lpuart_pm_ops,
	},
};

static int __init lpuart_serial_init(void)
{
	int ret = uart_register_driver(&lpuart_reg);

	if (ret)
		return ret;

	ret = platform_driver_register(&lpuart_driver);
	if (ret)
		uart_unregister_driver(&lpuart_reg);

	return ret;
}

static void __exit lpuart_serial_exit(void)
{
	platform_driver_unregister(&lpuart_driver);
	uart_unregister_driver(&lpuart_reg);
}

module_init(lpuart_serial_init);
module_exit(lpuart_serial_exit);

MODULE_DESCRIPTION("Freescale lpuart serial port driver");
MODULE_LICENSE("GPL v2");<|MERGE_RESOLUTION|>--- conflicted
+++ resolved
@@ -1115,11 +1115,7 @@
 	struct dma_chan *chan = sport->dma_rx_chan;
 	struct circ_buf *ring = &sport->rx_ring;
 	unsigned long flags;
-<<<<<<< HEAD
-	int count = 0, copied;
-=======
 	int count, copied;
->>>>>>> 88084a3d
 
 	if (lpuart_is_32(sport)) {
 		unsigned long sr = lpuart32_read(&sport->port, UARTSTAT);
