--- conflicted
+++ resolved
@@ -223,11 +223,7 @@
 config PINCTRL_SC8180X
 	tristate "Qualcomm Technologies Inc SC8180x pin controller driver"
 	depends on GPIOLIB && (OF || ACPI)
-<<<<<<< HEAD
-	select PINCTRL_MSM
-=======
-	depends on PINCTRL_MSM
->>>>>>> 8e0eb2fb
+	depends on PINCTRL_MSM
 	help
 	  This is the pinctrl, pinmux, pinconf and gpiolib driver for the
 	  Qualcomm Technologies Inc TLMM block found on the Qualcomm
