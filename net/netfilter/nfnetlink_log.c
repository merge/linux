--- conflicted
+++ resolved
@@ -825,11 +825,7 @@
 	struct net *net = sock_net(ctnl);
 	struct nfnl_log_net *log = nfnl_log_pernet(net);
 	int ret = 0;
-<<<<<<< HEAD
-	u16 flags;
-=======
 	u16 flags = 0;
->>>>>>> 06a691e6
 
 	if (nfula[NFULA_CFG_CMD]) {
 		u_int8_t pf = nfmsg->nfgen_family;
